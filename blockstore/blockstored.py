#!/usr/bin/env python
# -*- coding: utf-8 -*-
"""
    Blockstore
    ~~~~~
    copyright: (c) 2014 by Halfmoon Labs, Inc.
    copyright: (c) 2015 by Blockstack.org
    
    This file is part of Blockstore
    
    Blockstore is free software: you can redistribute it and/or modify
    it under the terms of the GNU General Public License as published by
    the Free Software Foundation, either version 3 of the License, or
    (at your option) any later version.
    
    Blockstore is distributed in the hope that it will be useful,
    but WITHOUT ANY WARRANTY; without even the implied warranty of
    MERCHANTABILITY or FITNESS FOR A PARTICULAR PURPOSE.  See the
    GNU General Public License for more details.
    You should have received a copy of the GNU General Public License
    along with Blockstore.  If not, see <http://www.gnu.org/licenses/>.
"""

import argparse
import logging
import os
import sys
import subprocess
import signal
import json
import datetime
import traceback
<<<<<<< HEAD

from txjsonrpc.netstring import jsonrpc
from twisted.internet import reactor

from lib import config
from lib import get_nameops_in_block, build_nameset, NameDb
from lib import config
from coinkit import BitcoindClient, ChainComClient
from utilitybelt import is_valid_int

# opt-out for verifying self-signed certificates (typically used in bitcoind)
import ssl
ssl._create_default_https_context = ssl._create_unverified_context

log = logging.getLogger()
log.setLevel(logging.DEBUG if config.DEBUG else logging.INFO)
console = logging.StreamHandler()
console.setLevel(logging.DEBUG if config.DEBUG else logging.INFO)
log_format = ('[%(levelname)s] [%(module)s:%(lineno)d] %(message)s' if config.DEBUG else '%(message)s')
formatter = logging.Formatter( log_format )
console.setFormatter(formatter)
log.addHandler(console)

from bitcoinrpc.authproxy import AuthServiceProxy

bitcoin_opts = {
    "bitcoind_user": config.BITCOIND_USER,
    "bitcoind_passwd": config.BITCOIND_PASSWD,
    "bitcoind_server": config.BITCOIND_SERVER,
    "bitcoind_port": config.BITCOIND_PORT,
    "bitcoind_use_https": config.BITCOIND_USE_HTTPS
}

def create_bitcoind_connection(
        rpc_username=None,
        rpc_password=None,
        server=None,
        port=None,
        use_https=None ):
    """ creates an auth service proxy object, to connect to bitcoind
    """
    
    global bitcoin_opts
    
    if rpc_username is None:
        rpc_username = bitcoin_opts.get( "bitcoind_user" )
    
    if rpc_password is None:
        rpc_password = bitcoin_opts.get( "bitcoind_passwd" )
    
    if server is None:
        server = bitcoin_opts.get( "bitcoind_server" )
        
    if port is None:
        port = bitcoin_opts.get( "bitcoind_port" )
    
    if use_https is None:
        use_https = bitcoin_opts.get( "bitcoind_use_https" )
        
    log.debug("Connect to bitcoind at %s://%s@%s:%s" % ('https' if use_https else 'http', rpc_username, server, port) )
    
    protocol = 'https' if use_https else 'http'
    if not server or len(server) < 1:
        raise Exception('Invalid bitcoind host address.')
    if not port or not is_valid_int(port):
        raise Exception('Invalid bitcoind port number.')
    authproxy_config_uri = '%s://%s:%s@%s:%s' % (
        protocol, rpc_username, rpc_password, server, port)

    return AuthServiceProxy(authproxy_config_uri)


def get_working_dir():

    from os.path import expanduser
    home = expanduser("~")

    from lib.config import BLOCKSTORED_WORKING_DIR
    working_dir = os.path.join(home, BLOCKSTORED_WORKING_DIR)

    if not os.path.exists(working_dir):
        os.makedirs(working_dir)

    return working_dir


def get_config_file():
    working_dir = get_working_dir()
    return os.path.join(working_dir, config.BLOCKSTORED_CONFIG_FILE)

=======
import httplib
import time
import socket
>>>>>>> 3769f88a

from ConfigParser import SafeConfigParser

import pybitcoin
from txjsonrpc.netstring import jsonrpc

from lib import nameset as blockstore_state_engine
from lib import get_db_state
from lib.config import REINDEX_FREQUENCY, TESTSET
from lib import *

import virtualchain 
log = virtualchain.session.log 

# global variables, for use with the RPC server and the twisted callback
bitcoind = None
bitcoin_opts = None
chaincom_opts = None
blockchain_client = None 

def get_bitcoind( new_bitcoind_opts=None, reset=False ):
   """
   Get or instantiate our bitcoind client.
   Optionally re-set the bitcoind options.
   """
   global bitcoind 
   global bitcoin_opts 
   
   if reset:
       bitcoind = None
   
   elif bitcoind is not None:
      return bitcoind 
   
   if bitcoind is None:
      if new_bitcoind_opts is not None:
         bitcoin_opts = new_bitcoind_opts
      
      try:
         bitcoind = virtualchain.connect_bitcoind( bitcoin_opts )
         return bitcoind 
      
      except Exception, e:
         log.exception( e )
         return None 
      
      
def get_bitcoin_opts():
   """
   Get the bitcoind connection arguments.
   """
   
   global bitcoin_opts 
   return bitcoin_opts 


def get_chaincom_opts():
   """
   Get chain.com options.
   """
   global chaincom_opts
   return chaincom_opts


def set_bitcoin_opts( new_bitcoin_opts ):
   """
   Set new global bitcoind operations
   """
   global bitcoin_opts 
   bitcoin_opts = new_bitcoin_opts
   
   
def set_chaincom_opts( new_chaincom_opts ):
   """
   Set new global chian.com options 
   """
   global chaincom_opts 
   chaincom_opts = new_chaincom_opts
   
   
def get_pidfile_path():
   """
   Get the PID file path.
   """
   working_dir = virtualchain.get_working_dir()
   pid_filename = blockstore_state_engine.get_virtual_chain_name() + ".pid"
   return os.path.join( working_dir, pid_filename )


def get_tacfile_path():
   """
   Get the TAC file path for our service endpoint.
   Should be in the same directory as this module.
   """
   working_dir = os.path.abspath(os.path.dirname(__file__))
   tac_filename = blockstore_state_engine.get_virtual_chain_name() + ".tac"
   return os.path.join( working_dir, tac_filename )


def get_logfile_path():
   """
   Get the logfile path for our service endpoint.
   """
   working_dir = virtualchain.get_working_dir()
   logfile_filename = blockstore_state_engine.get_virtual_chain_name() + ".log"
   return os.path.join( working_dir, logfile_filename )


def get_state_engine():
   """
   Get a handle to the blockstore virtual chain state engine.
   """
   return get_db_state()
   
   
def get_index_range():
    """
    Get the bitcoin block index range.
    Mask connection failures with timeouts.
    """
    
    global bitcoind 
    
    if bitcoind is None:
        bitcoind = get_bitcoind()
    
    next_block = None 
    while next_block is None:

        next_block = virtualchain.get_index_range( bitcoind )

        if next_block is None:
            
            # try to reconnnect 
            time.sleep(1)
            log.error("Reconnect to bitcoind")
            bitcoind = get_bitcoind( reset=True )
            continue 
        
        else:
            return next_block 
        

def sigint_handler_server(signal, frame):
    """
    Handle Ctrl+C for server subprocess
    """
    
    log.info('\n')
    log.info('Exiting blockstored server')
    stop_server()
    sys.exit(0)



def sigint_handler_indexer(signal, frame):
    """
    Handle Ctrl+C for indexer processe
    """
    sys.exit(0)


def json_traceback():
    exception_data = traceback.format_exc().splitlines()
    return {
        "error": exception_data[-1],
        "traceback": exception_data
    }

 
def get_utxo_provider_client():
   """
   Get or instantiate our blockchain UTXO provider's client (i.e. chain.com; falling back to bitcoind otherwise).
   Return None if we were unable to connect
   """
   
   global blockchain_client 
   global chaincom_opts
   global blockchain_opts
   
   # acquire configuration (which we should already have)
   bitcoin_opts, chaincom_opts = configure( interactive=False )
   
   chaincom_id = chaincom_opts['api_key_id']
   chaincom_secret = chaincom_opts['api_key_secret']
   
   try:
      blockchain_client = pybitcoin.ChainComClient( chaincom_id, chaincom_secret )
      return blockchain_client
      
   except Exception, e:
      log.exception(e)
      
      # try bitcoind...
      try:
         blockchain_client = BitcoindClient( blockchain_opts['bitcoind_user'], blockchain_opts['bitcoind_passwd'],
                                             server=blockchain_opts['bitcoind_server'], port=str(blockchain_opts['bitcoind_port']), use_https=blockchain_opts.get('bitcoind_use_https', False) )
         
         return blockchain_client
         
      except Exception, e:
         log.exception(e)
         return None 
      
      return None



def get_name_cost( name ):
    """
    Get the cost of a name, given the fully-qualified name.
    Do so by finding the namespace it belongs to (even if the namespace is being imported).
    Return None if the namespace has not been declared
    """
    db = get_state_engine()

    namespace_id = get_namespace_from_name( name )
    if namespace_id is None or len(namespace_id) == 0:
        return None
    
    namespace = db.get_namespace( namespace_id )
    if namespace is None:
        # maybe importing?
        namespace = db.get_namespace_reveal( namespace_id )
        
    if namespace is None:
        # no such namespace
        return None
    
    namespace_base_price = namespace['cost']
    namespace_price_decay = namespace['price_decay']
    
    name_fee = price_name( get_name_from_fq_name( name ), namespace_base_price, namespace_price_decay ) + DEFAULT_OP_RETURN_FEE
    return name_fee



class BlockstoredRPC(jsonrpc.JSONRPC):
    """
    Blockstored not-quote-JSON-RPC server.
    
    We say "not quite" because the implementation serves data 
    via Netstrings, not HTTP, and does not pay attention to 
    the 'id' or 'version' fields in the JSONRPC spec.
    
    This endpoint does *not* talk to a storage provider, but only 
    serves back information from the blockstore virtual chain.
    
    The client is responsible for resolving this information 
    to data, via an ancillary storage provider.
    """
    
    def jsonrpc_ping(self):
        reply = {}
        reply['status'] = "alive"
        return reply


    def jsonrpc_lookup(self, name):
        """
        Lookup the profile for a name.
        """
        
        blockstore_state_engine = get_state_engine()
        name_record = blockstore_state_engine.get_name( name )
        
        if name is None:
           return {"error": "Not found."}
        
        else:
           return name_record 
        
        
    def jsonrpc_getinfo(self):
        """
        """
        bitcoind = get_bitcoind()
        info = bitcoind.getinfo()
        reply = {}
        reply['blocks'] = info['blocks']
        
        db = get_state_engine()
        reply['consensus'] = db.get_current_consensus()
        return reply


    def jsonrpc_preorder(self, name, privatekey):
        """ Preorder a name
        """
        
        blockchain_client_inst = get_utxo_provider_client()
        if blockchain_client_inst is None:
           return {"error": "Failed to connect to blockchain UTXO provider"}
        
        db = get_state_engine()
        consensus_hash = db.get_current_consensus()
        if not consensus_hash:
            return {"error": "Nameset snapshot not found."}
         
        if db.is_name_registered( name ):
            return {"error": "Name already registered"}

        # if this name is part of a namespace import, the fee will be borne 
        # by the register, not the preorder.
        # otherwise, names imported into readied namespaces will be paid for 
        # at the time or preorder.
        name_fee = None 
        
        if not db.is_name_part_of_any_import( name ):
            
            # this name is NOT getting imported.
            # the preorder op will bear the fee imposed by the readied namespace
            name_fee = get_name_cost( name )
        
        else:
            
            # imported preorders have a fixed cost
            name_fee = DEFAULT_OP_RETURN_FEE
            
        log.debug("The price of '%s' is %s satoshis" % (name, name_fee))
        
        try:
            resp = preorder_name(str(name), str(consensus_hash), str(privatekey), blockchain_client_inst, name_fee, testset=TESTSET)
        except:
            return json_traceback()

        log.debug('preorder <%s, %s>' % (name, privatekey))

        return resp


    def jsonrpc_register(self, name, privatekey):
        """ Register a name
        """
        
        blockchain_client_inst = get_utxo_provider_client()
        if blockchain_client_inst is None:
           return {"error": "Failed to connect to blockchain UTXO provider"}
        
        log.info("name: %s" % name)
        db = get_state_engine()
        
        if db.is_name_registered( name ):
            return {"error": "Name already registered"}
        
        try:
            resp = register_name(str(name), str(privatekey), blockchain_client_inst, DEFAULT_OP_RETURN_FEE, testset=TESTSET)
        except:
            return json_traceback()

        return resp


    def jsonrpc_update(self, name, data_hash, privatekey):
        """
        Update a name with new data.
        """
        log.debug('update <%s, %s, %s>' % (name, data_hash, privatekey))
        
        blockchain_client_inst = get_utxo_provider_client()
        db = get_state_engine()
        
        consensus_hash = db.get_current_consensus()
        
        if blockchain_client_inst is None:
           return {"error": "Failed to connect to blockchain UTXO provider"}
        
        try:
            resp = update_name(str(name), str(data_hash), str(consensus_hash), str(privatekey), blockchain_client_inst, testset=TESTSET)
        except:
            return json_traceback()

        
        return resp


    def jsonrpc_transfer(self, name, address, keep_data, privatekey):
        """ Transfer a name
        """

        blockchain_client_inst = get_utxo_provider_client()
        db = get_state_engine()
        
        consensus_hash = db.get_current_consensus()
        
        if blockchain_client_inst is None:
           return {"error": "Failed to connect to blockchain UTXO provider"}
        
        try:
            resp = transfer_name(str(name), str(address), bool(keep_data), str(consensus_hash), str(privatekey), blockchain_client_inst, testset=TESTSET)
        except:
            return json_traceback()

        log.debug('transfer <%s, %s, %s>' % (name, address, privatekey))

        return resp


    def jsonrpc_renew(self, name, privatekey):
        """ Renew a name
        """
        
        return self.jsonrpc_register( name, privatekey )
   
   
    def jsonrpc_revoke( self, name, privatekey ):
        """ Revoke a name and all of its data.
        """
        
        blockchain_client_inst = get_utxo_provider_client()
        
        if blockchain_client_inst is None:
           return {"error": "Failed to connect to blockchain UTXO provider"}
        
        try:
            resp = revoke_name(str(name), str(privatekey), blockchain_client_inst, testset=TESTSET)
        except:
            return json_traceback()
        
        log.debug("revoke <%s>" % name )
        
        return resp
       
    
    def jsonrpc_name_import( self, name, recipient_address, update_hash, privatekey ):
        """
        Import a name into a namespace.
        """
        
        blockchain_client_inst = get_utxo_provider_client()
        db = get_state_engine()
        
        if db.is_name_registered( name ):
            return {"error": "Name already registered"}

        # calculate the import fee, plus the extra output fee
        name_fee = get_name_cost( name ) + DEFAULT_DUST_SIZE
        
        log.debug("The price of '%s' is %s satoshis" % (name, name_fee))
        
        try:
            resp = name_import( str(name), str(recipient_address), str(update_hash), str(privatekey), blockchain_client_inst, fee=name_fee, testset=TESTSET )
        except:
            return json_traceback()
        
        log.debug("import <%s>" % name )
        
        return resp
        
    
    def jsonrpc_namespace_preorder( self, namespace_id, privatekey ):
        """
        Define the properties of a namespace.
        Between the namespace definition and the "namespace begin" operation, only the 
        user who created the namespace can create names in it.
        """
        
        db = get_state_engine()
        
        blockchain_client_inst = get_utxo_provider_client()
        if blockchain_client_inst is None:
           return {"error": "Failed to connect to blockchain UTXO provider"}
        
        consensus_hash = db.get_current_consensus()
        
        namespace_fee = price_name(namespace_id, NAMESPACE_BASE_COST, NAMESPACE_COST_DECAY) + DEFAULT_OP_RETURN_FEE
        
        log.debug("Namespace '%s' will cost %s satoshis" % (namespace_id, namespace_fee))
        
        try:
           resp = namespace_preorder( str(namespace_id), str(consensus_hash), str(privatekey), blockchain_client_inst, namespace_fee, testset=TESTSET )
        except:
           return json_traceback()
        
        log.debug("namespace_preorder <%s>" % (namespace_id))
        return resp 
    
    
    def jsonrpc_namespace_reveal( self, namespace_id, lifetime, base_name_cost, cost_decay_rate, privatekey ):
        """
        Reveal and define the properties of a namespace.
        Between the namespace definition and the "namespace begin" operation, only the 
        user who created the namespace can create names in it.
        """
        
        blockchain_client_inst = get_utxo_provider_client()
        if blockchain_client_inst is None:
           return {"error": "Failed to connect to blockchain UTXO provider"}
        
        try:
           resp = namespace_reveal( str(namespace_id), int(lifetime), int(base_name_cost), float(cost_decay_rate), str(privatekey), blockchain_client_inst, testset=TESTSET )
        except:
           return json_traceback()
        
        log.debug("namespace_reveal <%s, %s, %s, %s>" % (namespace_id, lifetime, base_name_cost, cost_decay_rate))
        return resp 
     
     
    def jsonrpc_namespace_ready( self, namespace_id, privatekey ):
        """
        Declare that a namespace is open to accepting new names.
        """
        
        blockchain_client_inst = get_utxo_provider_client()
        if blockchain_client_inst is None:
           return {"error": "Failed to connect to blockchain UTXO provider"}
        
        try:
           resp = namespace_ready( str(namespace_id), str(privatekey), blockchain_client_inst, testset=TESTSET )
        except:
           return json_traceback()
        
        log.debug("namespace_ready %s" % namespace_id )
        return resp
        
    
    def jsonrpc_name_cost( self, name ):
        """
        Return the cost of a given name.
        """
        ret = get_name_cost( name )
        if ret is None:
            return {"error": "Invalid namespace"}
        
        return {"cost": ret}
        
        
    def jsonrpc_name_import_cost( self, name ):
        """
        Return the cost to import a given name.
        """
        ret = get_name_cost( name ) + DEFAULT_DUST_SIZE
        if ret is None:
            return {"error": "Invalid namespace"}
        
        return {"cost": ret}
        
        
    def jsonrpc_namespace_cost( self, namespace_id ):
        """
        Return the cost of a given namespace.
        """
        ret = price_name(namespace_id, NAMESPACE_BASE_COST, NAMESPACE_COST_DECAY) + DEFAULT_OP_RETURN_FEE
        return {"cost": ret}
        
        
def run_indexer():
    """
    Continuously reindex the blockchain, but as a subprocess.
    """
    
    # set up this process
    signal.signal( signal.SIGINT, sigint_handler_indexer )

    bitcoind_opts = get_bitcoin_opts()
    
    _, last_block_id = get_index_range()
    blockstore_state_engine = get_state_engine()
    
    while True:
        
        time.sleep( REINDEX_FREQUENCY )
        virtualchain.sync_virtualchain( bitcoind_opts, last_block_id, blockstore_state_engine )
        
        _, last_block_id = get_index_range()
                
    return


def stop_server():
    """
    Stop the blockstored server.
    """
    # Quick hack to kill a background daemon
    pid_file = get_pidfile_path()

    try:
        fin = open(pid_file, "r")
    except Exception, e:
        return
        
    else:
        pid_data = fin.read()
        fin.close()
        os.remove(pid_file)

        pid = int(pid_data)
        
        try:
           os.kill(pid, signal.SIGKILL)
        except Exception, e:
           return 


def run_server( foreground=False):
    """ 
    Run the blockstored RPC server, optionally in the foreground.
    """
    
    signal.signal( signal.SIGINT, sigint_handler_server )
   
    bitcoin_opts = get_bitcoin_opts()
    
    tac_file = get_tacfile_path()
    log_file = get_logfile_path()
    pid_file = get_pidfile_path()
    
    start_block, current_block = get_index_range()
    
    indexer_command = "%s indexer" % sys.argv[0]
    
    if foreground:
        command = 'twistd --pidfile=%s -noy %s' % (pid_file, tac_file)
    else:
        command = 'twistd --pidfile=%s --logfile=%s -y %s' % (pid_file,
                                                              log_file,
                                                              tac_file)

    if start_block != current_block:
       # bring us up to speed 
       log.info("Synchronizing with blockchain, up to %s" % current_block )
       
       blockstore_state_engine = get_state_engine()
       virtualchain.sync_virtualchain( bitcoin_opts, current_block, blockstore_state_engine )
    
    try:
        
       # fork the server
       blockstored = subprocess.Popen( command, shell=True, preexec_fn=os.setsid)
       
       # fork the indexer 
       indexer = subprocess.Popen( indexer_command, shell=True )
       
       log.info('Blockstored successfully started')
       
       # wait for it to die 
       blockstored.wait()
       
       # stop our indexing thread 
       os.kill( indexer.pid, signal.SIGINT )
       indexer.wait()
       
       return blockstored.returncode 
    
    except IndexError, ie:
        
        traceback.print_exc()
        # indicates that we don't have the latest block 
        log.error("\n\nFailed to find the first blockstore record (got block %s).\n" % current_block + \
                   "Please verify that your bitcoin provider has processd up to" + \
                   "to block %s.\n" % (START_BLOCK) + \
                   "    Example:  bitcoin-cli getblockcount" )
        try:
            os.killpg(blockstored.pid, signal.SIGTERM)
        except:
            pass
        exit(1)
    
    except Exception, e:
        log.exception(e)
        log.info('Exiting blockstored server')
        try:
            os.killpg(blockstored.pid, signal.SIGTERM)
        except:
            pass
        exit(1)


def setup( return_parser=False ):
   """
   Do one-time initialization.
   Call this to set up global state and set signal handlers.
   
   If return_parser is True, return a partially-
   setup argument parser to be populated with 
   subparsers (i.e. as part of main())
   
   Otherwise return None.
   """
   
   global blockchain_client
   global bitcoin_opts
   global chaincom_opts
   
   # set up our implementation 
   virtualchain.setup_virtualchain( blockstore_state_engine )
   
   # acquire configuration, and store it globally
   bitcoin_opts, chaincom_opts = configure( interactive=True )
   
   # merge in command-line bitcoind options 
   config_file = virtualchain.get_config_filename()
   
   arg_bitcoin_opts = None 
   argparser = None 
   
   if return_parser:
      arg_bitcoin_opts, argparser = virtualchain.parse_bitcoind_args( return_parser=return_parser )
   
   else:
      arg_bitcoin_opts = virtualchain.parse_bitcoind_args( return_parser=return_parser )

   # command-line overrides config file
   for (k, v) in arg_bitcoin_opts.items():
      bitcoin_opts[k] = v
   
   # store options 
   set_bitcoin_opts( bitcoin_opts )
   set_chaincom_opts( chaincom_opts )
   
   if return_parser:
      return argparser 
   else:
      return None
   

def run_blockstored():
   """
   run blockstored
   """
   
   argparser = setup( return_parser=True )
   
   log.debug( "\n" + str( chaincom_opts ) + "\n" )
   
   # get RPC server options
   subparsers = argparser.add_subparsers(
      dest='action', help='the action to be taken')
   
   parser_server = subparsers.add_parser(
      'start',
      help='start the blockstored server')
   parser_server.add_argument(
      '--foreground', action='store_true',
      help='start the blockstored server in foreground')
   
   parser_server = subparsers.add_parser(
      'stop',
      help='stop the blockstored server')
   
   parser_server = subparsers.add_parser(
      'indexer',
      help='run blockstore indexer worker')
   
   args, _ = argparser.parse_known_args()
   
   log.debug( "bitcoin options: %s" % bitcoin_opts )
   
   if args.action == 'start':
      
      # make sure the server isn't already running 
      stop_server()
      
      if args.foreground:
         
         log.info('Initializing blockstored server in foreground ...')
         exit_status = run_server( foreground=True )
         log.info("Service endpoint exited with status code %s" % exit_status )
         
      else:
         
         log.info('Starting blockstored server ...')
         run_server()
         
   elif args.action == 'stop':
      stop_server()

   elif args.action == 'indexer':
      run_indexer()

if __name__ == '__main__':
    
   run_blockstored()<|MERGE_RESOLUTION|>--- conflicted
+++ resolved
@@ -30,102 +30,9 @@
 import json
 import datetime
 import traceback
-<<<<<<< HEAD
-
-from txjsonrpc.netstring import jsonrpc
-from twisted.internet import reactor
-
-from lib import config
-from lib import get_nameops_in_block, build_nameset, NameDb
-from lib import config
-from coinkit import BitcoindClient, ChainComClient
-from utilitybelt import is_valid_int
-
-# opt-out for verifying self-signed certificates (typically used in bitcoind)
-import ssl
-ssl._create_default_https_context = ssl._create_unverified_context
-
-log = logging.getLogger()
-log.setLevel(logging.DEBUG if config.DEBUG else logging.INFO)
-console = logging.StreamHandler()
-console.setLevel(logging.DEBUG if config.DEBUG else logging.INFO)
-log_format = ('[%(levelname)s] [%(module)s:%(lineno)d] %(message)s' if config.DEBUG else '%(message)s')
-formatter = logging.Formatter( log_format )
-console.setFormatter(formatter)
-log.addHandler(console)
-
-from bitcoinrpc.authproxy import AuthServiceProxy
-
-bitcoin_opts = {
-    "bitcoind_user": config.BITCOIND_USER,
-    "bitcoind_passwd": config.BITCOIND_PASSWD,
-    "bitcoind_server": config.BITCOIND_SERVER,
-    "bitcoind_port": config.BITCOIND_PORT,
-    "bitcoind_use_https": config.BITCOIND_USE_HTTPS
-}
-
-def create_bitcoind_connection(
-        rpc_username=None,
-        rpc_password=None,
-        server=None,
-        port=None,
-        use_https=None ):
-    """ creates an auth service proxy object, to connect to bitcoind
-    """
-    
-    global bitcoin_opts
-    
-    if rpc_username is None:
-        rpc_username = bitcoin_opts.get( "bitcoind_user" )
-    
-    if rpc_password is None:
-        rpc_password = bitcoin_opts.get( "bitcoind_passwd" )
-    
-    if server is None:
-        server = bitcoin_opts.get( "bitcoind_server" )
-        
-    if port is None:
-        port = bitcoin_opts.get( "bitcoind_port" )
-    
-    if use_https is None:
-        use_https = bitcoin_opts.get( "bitcoind_use_https" )
-        
-    log.debug("Connect to bitcoind at %s://%s@%s:%s" % ('https' if use_https else 'http', rpc_username, server, port) )
-    
-    protocol = 'https' if use_https else 'http'
-    if not server or len(server) < 1:
-        raise Exception('Invalid bitcoind host address.')
-    if not port or not is_valid_int(port):
-        raise Exception('Invalid bitcoind port number.')
-    authproxy_config_uri = '%s://%s:%s@%s:%s' % (
-        protocol, rpc_username, rpc_password, server, port)
-
-    return AuthServiceProxy(authproxy_config_uri)
-
-
-def get_working_dir():
-
-    from os.path import expanduser
-    home = expanduser("~")
-
-    from lib.config import BLOCKSTORED_WORKING_DIR
-    working_dir = os.path.join(home, BLOCKSTORED_WORKING_DIR)
-
-    if not os.path.exists(working_dir):
-        os.makedirs(working_dir)
-
-    return working_dir
-
-
-def get_config_file():
-    working_dir = get_working_dir()
-    return os.path.join(working_dir, config.BLOCKSTORED_CONFIG_FILE)
-
-=======
 import httplib
 import time
 import socket
->>>>>>> 3769f88a
 
 from ConfigParser import SafeConfigParser
 
