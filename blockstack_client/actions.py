#!/usr/bin/env python2
# -*- coding: utf-8 -*-
from __future__ import print_function

"""
    Blockstack-client
    ~~~~~
    copyright: (c) 2014-2015 by Halfmoon Labs, Inc.
    copyright: (c) 2016 by Blockstack.org

    This file is part of Blockstack-client.

    Blockstack-client is free software: you can redistribute it and/or modify
    it under the terms of the GNU General Public License as published by
    the Free Software Foundation, either version 3 of the License, or
    (at your option) any later version.

    Blockstack-client is distributed in the hope that it will be useful,
    but WITHOUT ANY WARRANTY; without even the implied warranty of
    MERCHANTABILITY or FITNESS FOR A PARTICULAR PURPOSE.  See the
    GNU General Public License for more details.
    You should have received a copy of the GNU General Public License
    along with Blockstack-client. If not, see <http://www.gnu.org/licenses/>.
"""

"""
Every method that begins with `cli_` in this module
is matched to an action to be taken, based on the
CLI input.

CLI-accessible begin with `cli_`.  For exmample, "blockstack transfer ..."
will cause `cli_transfer(...)` to be called.

The following conventions apply to `cli_` methods here:
* Each will always take a Namespace (from ArgumentParser.parse_known_args())
as its first argument.
* Each will return a dict with the requested information.  The key 'error'
will be set to indicate an error condition.

If you want to add a new command-line action, implement it here.  This
will make it available not only via the command-line, but also via the
local RPC interface and the test suite.

Use the _cli_skel method below a template to create new functions.
"""

import sys
import json
import traceback
import os
import re
import errno
import virtualchain
from socket import error as socket_error
import time
import blockstack_zones
import blockstack_profiles
import requests
import binascii
from decimal import Decimal
import string
import jsontokens
import urlparse

requests.packages.urllib3.disable_warnings()

import logging
logging.disable(logging.CRITICAL)

# Hack around absolute paths
current_dir = os.path.abspath(os.path.dirname(__file__))
parent_dir = os.path.abspath(current_dir + '/../')

sys.path.insert(0, parent_dir)

from blockstack_client import (
    get_all_names, get_consensus_at, get_name_blockchain_record,
    get_name_zonefile, get_nameops_at, get_names_in_namespace, get_names_owned_by_address,
    get_namespace_blockchain_record, get_namespace_cost,
    is_user_zonefile, zonefile_data_replicate
)

from blockstack_client import subdomains
from blockstack_client.profile import put_profile, delete_profile, \
        profile_add_device_id, profile_remove_device_id, profile_list_accounts, profile_get_account, \
        profile_put_account, profile_delete_account

from rpc import local_api_connect, local_api_status
import rpc as local_rpc
import config

from .config import configure_zonefile, configure, get_utxo_provider_client, get_tx_broadcaster, get_local_device_id
from .constants import (
    CONFIG_PATH, CONFIG_DIR, WALLET_FILENAME,
    FIRST_BLOCK_MAINNET, NAME_UPDATE,
    BLOCKSTACK_DEBUG, TX_MIN_CONFIRMATIONS, DEFAULT_SESSION_LIFETIME,
    get_secret, set_secret, BLOCKSTACK_TEST, VERSION
)

from .storage import get_driver_urls, get_storage_handlers, sign_data_payload, \
    get_zonefile_data_hash

from .backend.blockchain import (
    get_balance, get_utxos, broadcast_tx, select_utxos,
    get_tx_confirmations, get_tx_fee, get_tx_fee_per_byte, get_block_height
)

from .backend.registrar import get_wallet as registrar_get_wallet

from .backend.nameops import (
    do_namespace_preorder, do_namespace_reveal, do_namespace_ready,
    do_name_import
)

from .backend.safety import (
    check_valid_name, check_valid_namespace, check_operations,
    interpret_operation_fees, get_operation_fees
)
from .backend.queue import queuedb_remove, queuedb_find, queue_append
from .backend.queue import extract_entry as queue_extract_entry

from .wallet import (
    get_total_balance,
    get_all_names_owned,
    get_owner_addresses_and_names,
    get_wallet,
    get_names_owned,
    get_wallet_path,
    get_addresses_from_file,
    getpass,
    backup_wallet,
    is_wallet_unlocked,
    prompt_wallet_password,
    encrypt_wallet,
    write_wallet,
    wallet_setup,
    make_wallet_password,
    make_wallet,
    decrypt_wallet,
    load_wallet,
    wallet_exists,
    unlock_wallet
)

from .keys import privkey_to_string, get_owner_privkey_info, get_app_root_privkey, get_app_privkey, get_signing_privkey
from .proxy import (
    is_zonefile_current, get_default_proxy, json_is_error,
    get_name_blockchain_history, get_all_namespaces, getinfo,
    storage, is_zonefile_data_current
)
from .client import analytics_event
from .scripts import UTXOException, is_name_valid, is_valid_hash, is_namespace_valid
from .user import make_empty_user_profile, user_zonefile_data_pubkey

from .tx import serialize_tx, sign_tx
from .zonefile import make_empty_zonefile, url_to_uri_record, decode_name_zonefile

from .utils import exit_with_error, satoshis_to_btc, ScatterGather
from .app import app_publish, app_get_config, app_get_resource, \
        app_put_resource, app_delete_resource, app_domain_to_app_name, is_valid_app_name

from .snv import snv_lookup

from .gaia import make_datastore_info, put_datastore, delete_datastore, \
        datastore_getfile, datastore_putfile, datastore_deletefile, datastore_stat, \
        datastore_get_id, get_mutable, put_mutable, delete_mutable, get_immutable, get_immutable_by_name, put_immutable, delete_immutable, \
        list_update_history, list_zonefile_history, list_immutable_data_history, \
        make_mutable_data_info, data_blob_parse, data_blob_serialize, make_data_tombstones, sign_data_tombstones, \
        get_root_directory, get_device_root_directory, GLOBAL_CACHE, \
        make_empty_device_root_directory

from .schemas import OP_URLENCODED_PATTERN, OP_NAME_PATTERN, OP_BASE58CHECK_PATTERN

from .key_file import key_file_profile_serialize, key_file_update_profile, key_file_get, key_file_put, key_file_delete, \
    lookup_name_privkey, lookup_signing_privkey, lookup_signing_pubkeys, key_file_get_key_order, lookup_delegated_device_pubkeys, \
    key_file_create, lookup_app_pubkeys, key_file_get_app_name, key_file_update_apps, make_initial_key_file, deduce_name_privkey, \
    lookup_app_listing, key_file_add_app

from .schemas import (
    OP_URLENCODED_PATTERN, OP_NAME_PATTERN,
    OP_BASE58CHECK_PATTERN)

import keylib

import virtualchain
from virtualchain.lib.ecdsalib import (
    ecdsa_private_key, set_privkey_compressed,
    ECPrivateKey, get_pubkey_hex
)

log = config.get_logger()


"""
The _cli_skel method is provided as a template for developers of
cli_ methods.

NOTE: extra cli arguments may be included in function params

NOTE: $NAME_OF_COMMAND must not have embedded whitespaces.

NOTE: As a security precaution, a cli_ function is not accessible
NOTE: via RPC by default. It has to be enabled explicitly. See below.

NOTE: If the "rpc" pragma is present, then the method will be
NOTE: accessible via the RPC interface of the background process

NOTE: Help string in arg and opt must be enclosed in single quotes.

The entire docstr must strictly adhere to this convention:
    command: $NAME_OF_COMMAND [rpc]
    help: $HELP_STRING
    arg: $ARG_NAME ($ARG_TYPE) '$ARG_HELP'
    arg: $ARG_NAME ($ARG_TYPE) '$ARG_HELP'
    opt: $OPT_ARG_NAME ($OPT_ARG_TYPE) '$OPT_ARG_HELP'
    opt: $OPT_ARG_NAME ($OPT_ARG_TYPE) '$OPT_ARG_HELP'
"""


def _cli_skel(args, config_path=CONFIG_PATH):
    """
    command: skel
    help: Skeleton cli function - developer template
    arg: foo (str) 'A required argument - foo'
    opt: bar (int) 'An optional argument - bar'
    """

    result = {}

    # update result as needed

    if 'error' in result:
        # ensure meaningful error message
        result['error'] = 'Error generating skel'
        return result

    # continue processing the result

    return result


def wallet_ensure_exists(config_path=CONFIG_PATH):
    """
    Check that the wallet exists
    Return {'status': True} on success
    Return {'error': ...} on error
    """
    if not wallet_exists(config_path=config_path):
        return {'error': 'No wallet exists for {}.  Please create one with `blockstack setup`'.format(config_path)}

    return {'status': True}


def load_zonefile_from_string(fqu, zonefile_data, check_current=True):
    """
    Load a zonefile from a string, which can be
    either JSON or text.  Verify that it is
    well-formed and current.

    Return {'status': True, 'zonefile': the serialized zonefile data (as a string), 'parsed_zonefile': ...} on success.
    Return {'error': ..., 'nonstandard': True/False, 'identical': True/False} if the zonefile is nonstandard and/or identical
    """

    # is this a new, standard zonefile?
    nonstandard = False
    identical = False

    user_data = None
    user_zonefile = None
    try:
        user_data = json.loads(zonefile_data)
    except:
        log.debug('Zonefile is not a serialized JSON string; try parsing as text')
        try:
            user_data = blockstack_zones.parse_zone_file(zonefile_data)
            user_data = dict(user_data)  # force dict. e.g if not defaultdict
        except Exception as e:
            if BLOCKSTACK_DEBUG is not None:
                log.exception(e)

            nonstandard = True

    if user_data is not None:
        try:
            user_zonefile = blockstack_zones.make_zone_file(user_data)
        except Exception as e:
            if BLOCKSTACK_DEBUG:
                log.exception(e)

            log.error('Nonstandard zonefile')
            nonstandard = True

    # sanity checks on the standard-ness
    if not nonstandard:

        if fqu != user_data.get('$origin', ''):
            log.error('Zonefile is missing or has invalid $origin')
            nonstandard = True

        if '$ttl' not in user_data:
            log.error('Zonefile is missing a TTL')
            nonstandard = True

        if not is_user_zonefile(user_data):
            log.error("Zonefile does not match standard schema")
            nonstandard = True

        try:
            ttl = int(user_data['$ttl'])
            assert ttl >= 0
        except Exception as e:
            log.error("Zonefile has an invalid $ttl; must be a positive integer")
            nonstandard = True

    if check_current:
        current = False
        if not nonstandard and user_data is not None:
            current = is_zonefile_current(fqu, user_data)
        else:
            current = is_zonefile_data_current(fqu, zonefile_data)

        if current:
            log.debug('Zonefile data is same as current zonefile; update not needed.')
            identical = True

    if user_zonefile is not None and not identical and not nonstandard:
        return {'status': True, 'zonefile': user_zonefile, 'parsed_zonefile': user_data, 'identical': identical, 'nonstandard': nonstandard}

    elif nonstandard:
        return {'error': 'nonstandard zonefile', 'identical': identical, 'nonstandard': nonstandard}

    else:
        return {'error': 'identical zonefile', 'zonefile': user_zonefile, 'parsed_zonefile': user_data, 'identical': identical, 'nonstandard': nonstandard}


def get_default_password(password):
    """
    Get the default password
    """
    return password if password is not None else get_secret("BLOCKSTACK_CLIENT_WALLET_PASSWORD")


def get_default_interactive(interactive):
    """
    Get default interactive setting
    """
    if os.environ.get("BLOCKSTACK_CLIENT_INTERACTIVE_YES", None) == "1":
        return False
    else:
        return interactive


def cli_setup(args, config_path=CONFIG_PATH, password=None):
    """
    command: setup
    help: Set up your Blockstack installation
    """

    password = get_default_password(password)
    interactive = get_default_interactive(True)

    ret = {}

    log.debug("Set up config file")

    # are we configured?
    opts = config.setup_config(config_path=config_path, interactive=interactive)
    if 'error' in opts:
        return opts

    class WalletSetupArgs(object):
        pass

    wallet_args = WalletSetupArgs()

    # is our wallet ready?
    res = cli_setup_wallet(wallet_args, interactive=interactive, config_path=config_path, password=password)
    if 'error' in res:
        return res

    if 'backup_wallet' in res:
        ret['backup_wallet'] = res['backup_wallet']

    ret['status'] = True
    return ret


def cli_configure(args, config_path=CONFIG_PATH):
    """
    command: configure
    help: Interactively configure the client
    """

    interactive = True
    force = True

    if os.environ.get("BLOCKSTACK_CLIENT_INTERACTIVE_YES", None) == "1":
        interactive = False
        force = False

    opts = configure(interactive=interactive, force=force, config_file=config_path)
    result = {}
    result['path'] = opts['blockstack-client']['path']

    return result


def cli_balance(args, config_path=CONFIG_PATH):
    """
    command: balance
    help: Get the account balance
    opt: min_confs (int) 'The minimum confirmations of transactions to include in balance'
    """

    config_dir = os.path.dirname(config_path)
    wallet_path = os.path.join(config_dir, WALLET_FILENAME)

    res = wallet_ensure_exists(config_path=config_path)
    if 'error' in res:
        return res

    min_confs = getattr(args, 'min_confs', None)

    result = {}
    addresses = []
    satoshis = 0
    satoshis, addresses = get_total_balance(
        wallet_path=wallet_path, config_path=config_path, min_confs = min_confs)

    if satoshis is None:
        log.error('Failed to get balance')
        # contains error
        return addresses

    # convert to BTC
    btc = float(Decimal(satoshis / 1e8))

    for address_info in addresses:
        address_info['bitcoin'] = float(Decimal(address_info['balance'] / 1e8))
        address_info['satoshis'] = address_info['balance']
        del address_info['balance']

    result = {
        'total_balance': {
            'satoshis': int(satoshis),
            'bitcoin': btc
        },
        'addresses': addresses
    }

    return result


def cli_withdraw(args, password=None, interactive=True, wallet_keys=None, config_path=CONFIG_PATH):
    """
    command: withdraw
    help: Transfer funds out of the Blockstack wallet to a new address
    arg: address (str) 'The recipient address'
    opt: amount (int) 'The amount to withdraw (defaults to all)'
    opt: message (str) 'A message to include with the payment (up to 40 bytes)'
    opt: min_confs (int) 'The minimum confirmations for oustanding transactions'
    opt: tx_only (str) 'If "True", only return the transaction'
    opt: payment_key (str) 'Payers private key string'
    """

    config_dir = os.path.dirname(config_path)
    wallet_path = os.path.join(config_dir, WALLET_FILENAME)
    password = get_default_password(password)

    recipient_addr = str(args.address)
    amount = getattr(args, 'amount', None)
    message = getattr(args, 'message', None)
    min_confs = getattr(args, 'min_confs', TX_MIN_CONFIRMATIONS)
    tx_only = getattr(args, 'tx_only', False)
    payment_key = getattr(args, 'payment_key', None)
    if payment_key is None or len(payment_key) == 0:
        payment_key = None

    if min_confs is None:
        min_confs = TX_MIN_CONFIRMATIONS

    if tx_only and isinstance(tx_only, (str,unicode)):
        if tx_only.lower() in ['1', 'yes', 'true']:
            tx_only = True
        else:
            tx_only = False

    else:
        tx_only = False

    if not re.match(OP_BASE58CHECK_PATTERN, recipient_addr):
        log.debug("recipient = {}".format(recipient_addr))
        return {'error': 'Invalid address'}

    if amount is not None and not isinstance(amount, int):
        log.debug("amount = {}".format(amount))
        return {'error': 'Invalid amount'}

    if not isinstance(min_confs, int):
        log.debug("min_confs = {}".format(min_confs))
        return {'error': 'Invalid min confs'}

    if not isinstance(tx_only, bool):
        log.debug("tx_only = {}".format(tx_only))
        return {'error': 'Invalid tx_only'}

    if message:
        message = str(message)
        if len(message) > virtualchain.lib.blockchain.bitcoin_blockchain.MAX_DATA_LEN:
            return {'error': 'Message must be {} bytes or less (got {})'.format(
                virtualchain.lib.blockchain.bitcoin_blockchain.MAX_DATA_LEN, len(message))}

    if payment_key is None:
        res = wallet_ensure_exists(config_path=config_path)
        if 'error' in res:
            return res

        if wallet_keys is None:
            res = load_wallet(password=password, wallet_path=wallet_path,
                              interactive=interactive, include_private=True)
            if 'error' in res:
                return res
            wallet_keys = res['wallet']

        payment_key = wallet_keys['payment_privkey']
        send_addr, _, _ = get_addresses_from_file(config_dir=config_dir, wallet_path=wallet_path)
    else:
        send_addr = virtualchain.get_privkey_address(payment_key)

    inputs = get_utxos(str(send_addr), min_confirmations=min_confs, config_path=config_path)

    if len(inputs) == 0:
        log.error("No UTXOs for {}".format(send_addr))
        return {'error': 'Failed to find UTXOs for payment address'}

    total_value = sum(inp['value'] for inp in inputs)

    def mktx( amt, tx_fee ):
        """
        Make the transaction with the given fee
        """
        change = 0
        selected_inputs = []
        if amt is None:
            # total transfer, minus tx fee
            log.debug("No amount given; assuming all ({})".format(total_value - tx_fee))
            amt = total_value - tx_fee
            if amt < 0:
                log.error("Dust: total value = {}, tx fee = {}".format(total_value, tx_fee))
                return {'error': 'Cannot withdraw dust'}

            if total_value < amt:
                # too high
                return {'error': 'Requested withdraw value {} exceeds balance {}'.format(amt, total_value)}

            selected_inputs = select_utxos(inputs, amt)
            if selected_inputs is None:
                # too high
                return {'error': 'Not enough inputs: requested withdraw value {} exceeds balance {}'.format(amt, total_value)}

        else:
            if total_value < amt:
                # too high
                return {'error': 'Requested withdraw value {} exceeds balance {}'.format(amt, total_value)}

            selected_inputs = select_utxos(inputs, amt)
            if selected_inputs is None:
                # too high
                return {'error': 'Not enough inputs: requested withdraw value {} exceeds balance {}'.format(amt, total_value)}

            change = virtualchain.calculate_change_amount(selected_inputs, amt, tx_fee)
            log.debug("Withdraw {}, tx fee {}".format(amt, tx_fee))

        outputs = [
            {'script': virtualchain.make_payment_script(recipient_addr),
             'value': amt},
        ]

        if amt < total_value and change > 0:
            # need change and tx fee
            outputs.append(
                {'script': virtualchain.make_payment_script(send_addr),
                  "value": change}
            )

        if message:
            outputs = [
                {"script": virtualchain.make_data_script(binascii.hexlify(message)),
                 "value": 0} ] + outputs

        serialized_tx = serialize_tx(selected_inputs, outputs)
        signed_tx = sign_tx(serialized_tx, payment_key)
        return signed_tx

    tx = mktx(amount, 0)
    if json_is_error(tx):
        return tx

    tx_fee = get_tx_fee(tx, config_path=config_path)

    tx = mktx(amount, tx_fee)
    if json_is_error(tx):
        return tx

    if tx_only:
        return {'status': True, 'tx': tx}

    log.debug("Withdraw {} from {} to {}".format(amount, send_addr, recipient_addr))

    res = broadcast_tx( tx, config_path=config_path )
    if 'error' in res:
        res['errno'] = "EIO"

    return res


def get_price_and_fees( name_or_ns, operations, payment_privkey_info, owner_privkey_info, payment_address=None, owner_address=None, transfer_address=None, config_path=CONFIG_PATH, proxy=None ):
    """
    Get the price and fees associated with a set of operations, using
    a given owner and payment key.
    Returns a dict with each operation as a key, and the prices in BTC and satoshis.
    Returns {'error': ...} on failure
    """
 
    # first things first: get fee per byte 
    tx_fee_per_byte = get_tx_fee_per_byte(config_path=config_path)
    if tx_fee_per_byte is None:
        log.error("Unable to calculate fee per byte")
        return {'error': 'Unable to get fee estimate'}

    log.debug("Get operation fees for {}".format(", ".join(operations)))

    sg = ScatterGather()
    res = get_operation_fees( name_or_ns, operations, sg, payment_privkey_info, owner_privkey_info, tx_fee_per_byte,
                              proxy=proxy, config_path=config_path, payment_address=payment_address,
                              owner_address=owner_address, transfer_address=transfer_address )

    if not res:
        return {'error': 'Failed to get the requisite operation fees'}

    if 'error' in res:
        return res

    # do queries 
    sg.run_tasks()

    # get results 
    fees = interpret_operation_fees(operations, sg)
    if 'error' in fees:
        log.error("Failed to get all operation fees: {}".format(fees['error']))
        return {'error': 'Failed to get some operation fees: {}.  Try again with `--debug` for details.'.format(fees['error'])}

    analytics_event('Name price', {})

    # convert to BTC
    btc_keys = [
        'preorder_tx_fee', 'register_tx_fee',
        'update_tx_fee', 'total_estimated_cost',
        'name_price', 'transfer_tx_fee', 'renewal_tx_fee',
        'revoke_tx_fee', 'namespace_preorder_tx_fee',
        'namespace_reveal_tx_fee', 'namespace_ready_tx_fee',
        'name_import_tx_fee'
    ]

    for k in btc_keys:
        if k in fees.keys():
            v = {
                'satoshis': fees[k],
                'btc': satoshis_to_btc(fees[k])
            }
            fees[k] = v

    return fees


def cli_price(args, config_path=CONFIG_PATH, proxy=None, password=None, interactive=True):
    """
    command: price
    help: Get the price to register a name
    arg: name_or_namespace (str) 'Name or namespace ID to query'
    opt: recipient (str) 'Address of the recipient, if not this wallet.'
    opt: operations (str) 'A CSV of operations to check.'
    """

    proxy = get_default_proxy() if proxy is None else proxy
    password = get_default_password(password)

    name_or_ns = str(args.name_or_namespace)
    transfer_address = getattr(args, 'recipient', None)
    operations = getattr(args, 'operations', None)

    if transfer_address is not None:
        transfer_address = str(transfer_address)

    if operations is not None:
        operations = operations.split(',')
    else:
        operations = ['preorder', 'register', 'update']
        if transfer_address:
            operations.append('transfer')

    res = wallet_ensure_exists(config_path=config_path)
    if 'error' in res:
        return res

    error = check_valid_name(name_or_ns)
    if error:
        if 'preorder' in operations:
            # this means this is a pricecheck on a NAME, not a namespace
            return {'error': 'Not a valid name: \n * {}'.format(error)}
        else:
            # must be valid namespace
            ns_error = check_valid_namespace(name_or_ns)
            if ns_error:
                return {'error': 'Neither a valid name or namespace:\n   * {}\n   * {}'.format(error, ns_error)}

    config_dir = os.path.dirname(config_path)
    wallet_path = os.path.join(config_dir, WALLET_FILENAME)

    payment_privkey_info, owner_privkey_info = None, None

    payment_address, owner_address, data_pubkey = (
        get_addresses_from_file(config_dir=config_dir, wallet_path=wallet_path)
    )

    if local_api_status(config_dir=config_dir):
        # API server is running.  Use actual wallet keys.
        log.debug("Try to get wallet keys from API server")
        try:
            wallet_keys = get_wallet_keys(config_path, password)
            if 'error' in wallet_keys:
                return wallet_keys

            payment_privkey_info = wallet_keys['payment_privkey']
            owner_privkey_info = wallet_keys['owner_privkey']
        except (OSError, IOError) as e:
            # backend is not running; estimate with addresses
            if BLOCKSTACK_DEBUG is not None:
                log.exception(e)

            log.error("Could not get wallet keys from API server")
            return {'error': 'Could not load wallet keys from API server.  Try `blockstack api stop` and `blockstack api start`'}
    
    else:
        # unlock
        log.warning("API server is not running; unlocking wallet directly")
        res = load_wallet(password=password, wallet_path=wallet_path, interactive=interactive, include_private=True)
        if 'error' in res:
            return res
        
        if res['migrated']:
            return {'error': 'Wallet is in legacy format.  Please migrate it with `setup_wallet`'}

        wallet_keys = res['wallet']
        payment_privkey_info = wallet_keys['payment_privkey']
        owner_privkey_info = wallet_keys['owner_privkey']

    fees = get_price_and_fees( name_or_ns, operations, payment_privkey_info, owner_privkey_info,
                               payment_address=payment_address, owner_address=owner_address, transfer_address=transfer_address, config_path=config_path, proxy=proxy )

    return fees


def cli_deposit(args, config_path=CONFIG_PATH):
    """
    command: deposit
    help: Display the address with which to receive bitcoins
    """

    config_dir = os.path.dirname(config_path)
    wallet_path = os.path.join(config_dir, WALLET_FILENAME)
    
    res = wallet_ensure_exists(config_path=config_path)
    if 'error' in res:
        return res

    result = {}
    result['message'] = 'Send bitcoins to the address specified.'
    result['address'], owner_address, data_address = (
        get_addresses_from_file(wallet_path=wallet_path)
    )

    return result


def cli_import(args, config_path=CONFIG_PATH):
    """
    command: import
    help: Display the address with which to receive names
    """

    config_dir = os.path.dirname(config_path)
    wallet_path = os.path.join(config_dir, WALLET_FILENAME)
    
    res = wallet_ensure_exists(config_path=config_path)
    if 'error' in res:
        return res

    result = {}
    result['message'] = (
        'Send the name you want to receive to the address specified.'
    )

    payment_address, result['address'], data_address = (
        get_addresses_from_file(wallet_path=wallet_path)
    )

    return result


def cli_names(args, config_path=CONFIG_DIR):
    """
    command: names
    help: Display the names owned by the wallet owner key
    """
    result = {}

    config_dir = os.path.dirname(config_path)
    wallet_path = os.path.join(config_dir, WALLET_FILENAME)
    
    res = wallet_ensure_exists(config_path=config_path)
    if 'error' in res:
        return res

    result['names_owned'] = get_all_names_owned(wallet_path)
    result['addresses'] = get_owner_addresses_and_names(wallet_path)

    return result


def cli_get_registrar_info(args, config_path=CONFIG_PATH, queues=None):
    """
    command: get_registrar_info advanced
    help: Get information about the backend registrar queues
    """
    
    queues = ['preorder', 'register', 'update', 'transfer', 'renew', 'revoke', 'name_import'] if queues is None else queues
    config_dir = os.path.dirname(config_path)
    conf = config.get_config(config_path)
    
    rpc = local_api_connect(config_path=config_path)
    if rpc is None:
        return {'error': 'API endpoint not running. Please start it with `api start`'}

    try:
        current_state = rpc.backend_state()
    except Exception, e:
        if BLOCKSTACK_DEBUG:
            log.exception(e)

        log.error("Failed to contact Blockstack daemon")
        return {'error': 'Failed to contact blockstack daemon.  Please ensure that it is running with the `api` command.'}

    if 'error' in current_state:
        return current_state

    queue_types = dict( [(queue_name, []) for queue_name in queues] )

    def format_queue_entry(entry):
        """
        Determine data to display for a queue entry.
        Return {'name': ..., 'tx_hash': ..., 'confirmations': ...}
        """
        new_entry = {}
        new_entry['name'] = entry['fqu']

        confirmations = get_tx_confirmations(
            entry['tx_hash'], config_path=config_path
        )

        confirmations = 0 if confirmations is None else confirmations

        new_entry['confirmations'] = confirmations
        new_entry['tx_hash'] = entry['tx_hash']
        if 'errors' in entry:
            new_entry['errors'] = entry['errors']

        return new_entry

    def remove_dups(preorder_queue, register_queue):
        """
        Omit duplicates between preorder and register queue
        """
        for entry in register_queue:
            name = entry['name']
            for check_entry in preorder_queue:
                if check_entry['name'] == name:
                    preorder_queue.remove(check_entry)

    # extract entries
    for entry in current_state:
        entry_type = entry['type']
        if entry_type not in queue_types:
            log.error('Unknown entry type "{}"'.format(entry_type))
            continue

        queue_types[entry['type']].append(format_queue_entry(entry))

    # clean up duplicates
    remove_dups(queue_types['preorder'], queue_types['register'])

    # remove empty entries
    ret = {}
    for queue_type in queue_types:
        if queue_types[queue_type]:
            ret[queue_type] = queue_types[queue_type]

    return ret


def get_server_info(config_path=CONFIG_PATH, get_local_info=False):
    """
    Get information about the running server,
    and any pending operations.
    """

    config_dir = os.path.dirname(config_path)
    conf = config.get_config(config_path)

    resp = getinfo()
    result = {}

    result['cli_version'] = VERSION

    if 'error' in resp:
        result['server_alive'] = False
        result['server_error'] = resp['error']
        return result

    result['server_alive'] = True

    result['server_host'] = (
        resp.get('server_host') or
        conf.get('server')
    )

    result['server_port'] = (
        resp.get('server_port') or
        int(conf.get('port'))
    )

    result['server_version'] = (
        resp.get('server_version') or
        resp.get('blockstack_version') or
        resp.get('blockstore_version')
    )

    if result['server_version'] is None:
        raise Exception('Missing server version')

    result['last_block_processed'] = (
        resp.get('last_block_processed') or
        resp.get('last_block') or
        resp.get('blocks')
    )

    if result['last_block_processed'] is None:
        raise Exception('Missing height of block last processed')

    result['last_block_seen'] = (
        resp.get('last_block_seen') or
        resp.get('blockchain_blocks') or
        resp.get('bitcoind_blocks')
    )

    if result['last_block_seen'] is None:
        raise Exception('Missing height of last block seen')

    try:
        result['consensus_hash'] = resp['consensus']
    except KeyError:
        raise Exception('Missing consensus hash')

    if not get_local_info:
        return result

    queue_info = cli_get_registrar_info(None, config_path=config_path)
    if 'error' not in queue_info:
        result['queues'] = queue_info
    else:
        return queue_info

    return result


def cli_info(args, config_path=CONFIG_PATH):
    """
    command: info
    help: Get details about pending name commands
    """
    return get_server_info(config_path=config_path, get_local_info=True)


def cli_ping(args, config_path=CONFIG_PATH):
    """
    command: ping
    help: Check server status and get server details
    """
    return get_server_info(config_path=config_path)


def cli_lookup(args, config_path=CONFIG_PATH):
    """
    command: lookup
    help: Get the zone file and key file for a particular name
    arg: name (str) 'The name to look up'
    """
    data = {}

    blockchain_record = None
    fqu = str(args.name)

    error = check_valid_name(fqu)
    if error:
        res = subdomains.is_address_subdomain(fqu)
        if res:
            subdomain, domain = res[1]
            try:
                return subdomains.resolve_subdomain(subdomain, domain)
            except subdomains.SubdomainNotFound as e:
                log.exception(e)
                return {'error' : "Failed to find name {}.{}".format(subdomain, domain)}
        return {'error': error}

    try:
        blockchain_record = get_name_blockchain_record(fqu)
    except socket_error:
        return {'error': 'Error connecting to server.'}

    if 'error' in blockchain_record:
        return blockchain_record

    if 'value_hash' not in blockchain_record:
        return {'error': '{} has no key file'.format(fqu)}

    if blockchain_record.get('revoked', False):
        msg = 'Name is revoked. Use get_name_blockchain_record for details.'
        return {'error': msg}

    try:
        res = key_file_get(str(args.name), cache=GLOBAL_CACHE, name_record=blockchain_record)
        if 'error' in res:
            return res
        
        if res.has_key('legacy_profile') and res['legacy_profile']:
            data['profile'] = res['legacy_profile']

        else:
            data['profile'] = res['profile']

        data['zonefile'] = res['raw_zonefile']
    except Exception as e:
        log.exception(e)
        msg = 'Failed to look up name\n{}'
        return {'error': msg.format(traceback.format_exc())}

    result = data
    analytics_event('Name lookup', {})

    return result


def cli_whois(args, config_path=CONFIG_PATH):
    """
    command: whois
    help: Look up the blockchain info for a name
    arg: name (str) 'The name to look up'
    """
    result = {}

    record, fqu = None, str(args.name)

    error = check_valid_name(fqu)
    if error:
        res = subdomains.is_address_subdomain(fqu)
        if res:
            subdomain, domain = res[1]
            try:
                subdomain_obj = subdomains.get_subdomain_info(subdomain, domain)
            except subdomains.SubdomainNotFound:
                return {'error': 'Not found.'}

            ret = {
                'satus' : 'registered_subdomain',
                'zonefile_txt' : subdomain_obj.zonefile_str,
                'zonefile_hash' : storage.get_zonefile_data_hash(subdomain_obj.zonefile_str),
                'address' : subdomain_obj.address,
                'blockchain' : 'bitcoin',
                'last_txid' : subdomain_obj.last_txid,
            }
            return ret
        return {'error': error}

    try:
        record = get_name_blockchain_record(fqu)
    except socket_error:
        exit_with_error('Error connecting to server.')

    if 'error' in record:
        return record

    if record.get('revoked', False):
        msg = 'Name is revoked. Use get_name_blockchain_record for details.'
        return {'error': msg}

    history = record.get('history', {})
    update_heights = []
    try:
        assert isinstance(history, dict)

        # all items must be ints
        update_heights = sorted(int(_) for _ in history)
    except (AssertionError, ValueError):
        return {'error': 'Invalid record data returned'}

    result['block_preordered_at'] = record['preorder_block_number']
    result['block_renewed_at'] = record['last_renewed']
    result['last_transaction_id'] = record['txid']
    result['owner_address'] = record['address']
    result['owner_script'] = record['sender']
    
    value_hash = record.get('value_hash', None)
    if value_hash in [None, 'null', '']:
        result['has_zonefile'] = False
    else:
        result['has_zonefile'] = True
        result['zonefile_hash'] = value_hash

    if update_heights:
        result['last_transaction_height'] = update_heights[-1]

    expire_block = record.get('expire_block', None)
    if expire_block is not None:
        result['expire_block'] = expire_block

    analytics_event('Whois', {})

    return result


def get_wallet_with_backoff(config_path):
    """
    Get the wallet, but keep trying
    in the case of a ECONNREFUSED
    (i.e. the API daemon could still be initializing)

    Return the wallet keys on success (as a dict)
    return {'error': ...} on error
    """

    wallet_keys = None
    i = 0
    for i in range(3):
        try:
            wallet_keys = get_wallet(config_path=config_path)
            return wallet_keys
        except (IOError, OSError) as se:
            if se.errno == errno.ECONNREFUSED:
                # still spinning up
                log.debug("Still spinning up")
                time.sleep(i + 1)
                continue

            raise

    if i == 3:
        log.error('Failed to get_wallet')
        wallet_keys = {'error': 'Failed to connect to API daemon'}

    return wallet_keys


def get_wallet_keys(config_path, password):
    """
    Load up the wallet keys
    Return the dict with the keys on success
    Return {'error': ...} on failure
    """

    config_dir = os.path.dirname(config_path)
    if local_rpc.is_api_server(config_dir):
        # can return directly
        return registrar_get_wallet(config_path=config_path) 

    wallet_path = os.path.join(config_dir, WALLET_FILENAME)
    
    res = wallet_ensure_exists(config_path=config_path)
    if 'error' in res:
        return res

    status = local_api_status(config_dir=os.path.dirname(config_path))
    if not status:
        return {'error': 'API endpoint not running. Please start it with `blockstack api start`'}
    
    if not is_wallet_unlocked(config_dir=config_dir):
        log.debug('unlocking wallet ({})'.format(config_dir))
        res = unlock_wallet(config_dir=config_dir, password=password)
        if 'error' in res:
            log.error('unlock_wallet: {}'.format(res['error']))
            return res

        if res.has_key('legacy') and res['legacy']:
            log.error("Wallet is in legacy format.  Please migrate it to the latest version with `setup_wallet`.")
            return {'error': 'Wallet is in legacy format.  Please migrate it to the latest version with `setup_wallet.`'}

    return get_wallet_with_backoff(config_path)


def prompt_invalid_zonefile():
    """
    Prompt the user whether or not to replicate
    an invalid zonefile
    """
    if os.environ.get("BLOCKSTACK_CLIENT_INTERACTIVE_YES", None) == "1":
        return True

    warning_str = (
        '\nWARNING!  This zone file data does not look like a zone file.\n'
        'If you proceed to use this data, no one will be able to look\n'
        'up your profile or any data you replicate with Blockstack.\n\n'
        'Proceed? (y/N): '
    )
    proceed = raw_input(warning_str)
    return proceed.lower() in ['y']


def prompt_transfer( new_owner_address ):
    """
    Prompt whether or not to proceed with a transfer
    """

    if os.environ.get("BLOCKSTACK_CLIENT_INTERACTIVE_YES", None) == "1":
        return True

    warning_str = (
        '\nWARNING!  This will transfer your name to a different owner.\n'
        'The recipient\'s address will be: {}\n.'
        'THIS CANNOT BE UNDONE OR CANCELED.\n'
        '\n'
        'Proceed? (y/N): '
    )
    proceed = raw_input(warning_str.format(new_owner_address))
    return proceed.lower() in ['y']


def is_valid_path(path):
    """
    Is the given string a valid path?
    """
    if not isinstance(path, str):
        return False

    # while not technically denied by POSIX, paths usually
    # have only printable characters and without the "weird"
    # whitespace characters
    valid_chars = set(string.printable) - set("\t\n\r\x0b\x0c")
    filtered_string = filter(lambda x: x in valid_chars, path)
    return filtered_string == path


def analyze_zonefile_string(fqu, zonefile_data, force_data=False, check_current=True, proxy=None):
    """
    Figure out what to do with a zone file data string, based on whether or not
    we can prompt the user and whether or not we expect a standard zonefile.

    if @force_data is True, then the zonefile_data will be treated as raw data.
    Otherwise, it will be considered to be a path

    Returns: {
        'is_string': True/False # whether or not the zone file string is a raw zone file
        'is_path': True/False   # whether or not the zone file string is a path to a file on disk
        'downloaded': True/False    # whether or not the zone file was fetched remotely
        'identical': True/False     # whether or not the zone file is identical to the name's current zone file
        'nonstandard': True/False   # whether or not the zone file follows the standard format
        'raw_zonefile': str     # the raw zone file data. will be equal to zonefile_data if it is not None
        'zonefile': dict        # the parsed standard zone file (or None if nonstandard)
        'zonefile_str': str     # the serialized zone file data.  Will be equal to 'raw_zonefile' if nonstandard; otherwise is equal to serialized zonefile if standard
    }

    Return {'error': ...} on error
    """

    ret = {}
   
    zonefile_data_exists_on_disk = zonefile_data is not None and is_valid_path(zonefile_data) and os.path.exists(zonefile_data)

    if zonefile_data is None:
        # fetch remotely
        zonefile_data_res = get_name_zonefile(
            fqu, proxy=proxy, raw_zonefile=True
        )
        if 'error' not in zonefile_data_res:
            zonefile_data = zonefile_data_res['zonefile']
        else:
            log.warning('Failed to fetch zonefile: {}'.format(zonefile_data_res['error']))

        # zone file is not given; we had to fetch it
        ret['downloaded'] = True
        ret['raw_zonefile'] = zonefile_data
        ret['is_path'] = False
        ret['is_string'] = False

    elif zonefile_data_exists_on_disk and not force_data:
        # this sure looks like a path
        try:
            with open(zonefile_data) as f:
                zonefile_data = f.read()
        except:
            raise Exception("Invalid arguments: failed to read file")
        
        # loaded from path
        ret['downloaded'] = False
        ret['raw_zonefile'] = zonefile_data
        ret['is_path'] = True
        ret['is_string'] = False
    
    elif force_data:
        # string given
        ret['downloaded'] = False
        ret['raw_zonefile'] = zonefile_data
        ret['is_path'] = False
        ret['is_string'] = True

    else:
        if force_data:
            return {'error': 'Invalid argument: no data given'}
        else:
            return {'error': 'Invalid argument: no such file or directory: {}'.format(zonefile_data)}

    # load zonefile, if given
    user_data_res = load_zonefile_from_string(fqu, zonefile_data, check_current=check_current)

    # propagate identical and nonstandard...
    ret['identical'] = user_data_res['identical'] 
    ret['nonstandard'] = user_data_res['nonstandard']

    if user_data_res.has_key('zonefile'):
        ret['zonefile'] = user_data_res['zonefile']

    if user_data_res.has_key('parsed_zonefile'):
        ret['zonefile_str'] = blockstack_zones.make_zone_file(user_data_res['parsed_zonefile'])
    else:
        ret['zonefile_str'] = ret['raw_zonefile']

    return ret


def cli_register(args, config_path=CONFIG_PATH, force_data=False,
                 cost_satoshis=None, interactive=True, password=None, proxy=None,
                 make_key_file=False):
    """
    command: register
    help: Register a blockchain ID
    arg: name (str) 'The blockchain ID to register'
    opt: zonefile (str) 'The path to the zone file for this name'
    opt: recipient (str) 'The recipient address, if not this wallet'
    opt: min_confs (int) 'The minimum number of confirmations on the initial preorder'
    opt: unsafe_reg (str) 'Should we aggressively register the name (ie, use low min confs)'
    opt: owner_key (str) 'Owners private key string which will receive the name'
    opt: payment_key (str) 'Payers private key string'
    """

    # NOTE: if force_data == True, then the zonefile will be the zonefile text itself, not a path.

    config_dir = os.path.dirname(config_path)
    if not local_api_status(config_dir=config_dir):
        return {'error': 'API server not running.  Please start it with `blockstack api start`.'}

    proxy = get_default_proxy(config_path) if proxy is None else proxy
    password = get_default_password(password)

    conf = config.get_config(config_path)
    assert conf

    res = wallet_ensure_exists(config_path=config_path)
    if 'error' in res:
        return res

    result = {}

    fqu = str(args.name)
    user_zonefile = getattr(args, 'zonefile', None)
    transfer_address = getattr(args, 'recipient', None)
    min_payment_confs = getattr(args, 'min_confs', TX_MIN_CONFIRMATIONS)
    unsafe_reg = getattr(args, 'unsafe_reg', 'False')

    if min_payment_confs is None:
        min_payment_confs = TX_MIN_CONFIRMATIONS

    if unsafe_reg is None:
        unsafe_reg = 'False'

    if unsafe_reg.lower() in ('true', 't', 'yes', '1'):
        unsafe_reg = True
    else:
        unsafe_reg = False

    args_ownerkey = getattr(args, 'owner_key', None)
    if args_ownerkey is None or len(args_ownerkey) == 0:
        owner_key = None
    else:
        owner_key = args_ownerkey
    args_paymentkey = getattr(args, 'payment_key', None)
    if args_paymentkey is None or len(args_paymentkey) == 0:
        payment_key = None
    else:
        payment_key = args_paymentkey

    # name must be well-formed
    error = check_valid_name(fqu)
    if error:
        return {'error': error}

    log.debug("Use UTXOs with a minimum of {} confirmations".format(min_payment_confs))

    if transfer_address:
        if not re.match(OP_BASE58CHECK_PATTERN, transfer_address):
            return {'error': 'Not a valid address'}

    user_profile = None
    user_key_file = None

    if user_zonefile:
        zonefile_info = analyze_zonefile_string(fqu, user_zonefile, force_data=force_data, proxy=proxy)
        if 'error' in zonefile_info:
            log.error("Failed to analyze user zonefile: {}".format(zonefile_info['error']))
            return {'error': zonefile_info['error']}

        if zonefile_info.get('nonstandard'):
            log.warning("Non-standard zone file")
            if interactive:
                proceed = prompt_invalid_zonefile()
                if not proceed:
                    return {'error': 'Non-standard zone file'}

        user_zonefile = zonefile_info['zonefile_str']

    else:
        # make a default zonefile
        _, _, data_pubkey = get_addresses_from_file(config_dir=config_dir)
        if not data_pubkey:
            return {'error': 'No data key in wallet.  Please add one with `setup_wallet`'}

        user_zonefile_dict = make_empty_zonefile(fqu, data_pubkey)
        user_zonefile = blockstack_zones.make_zone_file(user_zonefile_dict)

        if (make_key_file and transfer_address):
            log.error("Transfer address supplied to register, and was asked to make an empty profile. This is wrong.")
            return {'error' : 'Error in logic surrounding profile creation. Please report this as a bug.'}

        # only *assume* we need to make a profile if the user didn't supply
        #   a zonefile, and didn't supply a transfer_address
        make_key_file = not transfer_address

    if make_key_file:
        # let's put an empty profile
        _, _, data_pubkey = get_addresses_from_file(config_dir=config_dir)
        if not data_pubkey:
            return {'error': 'No data key in wallet.  Please add one with `setup_wallet`'}

        user_profile = make_empty_user_profile()

    # operation checks (API server only)
    if local_rpc.is_api_server(config_dir=config_dir):
        # find tx fee, and do sanity checks
        wallet_keys = get_wallet_keys(config_path, password)
        if 'error' in wallet_keys:
            return wallet_keys

        if owner_key:
            owner_privkey_info = owner_key
        else:
            owner_privkey_info = wallet_keys['owner_privkey']

        if payment_key:
            payment_privkey_info = payment_key
        else:
            payment_privkey_info = wallet_keys['payment_privkey']

        operations = ['preorder', 'register', 'update']
        required_checks = ['is_name_available', 'is_payment_address_usable', 'owner_can_receive']
        if transfer_address:
            operations.append('transfer')
            required_checks.append('recipient_can_receive')

        res = check_operations( fqu, operations, owner_privkey_info, payment_privkey_info, min_payment_confs=min_payment_confs,
                                transfer_address=transfer_address, required_checks=required_checks, config_path=config_path, proxy=proxy )

        if 'error' in res:
            return res

        opchecks = res['opchecks']

        if cost_satoshis is not None:
            if opchecks['name_price'] > cost_satoshis:
                return {'error': 'Invalid cost: expected {}, got {}'.format(opchecks['name_price'], cost_satoshis)}

        else:
            cost_satoshis = opchecks['name_price']

        # create key file
        if make_key_file:
            if user_profile is None:
                user_profile = make_empty_user_profile()

            res = make_initial_key_file(user_profile, owner_privkey_info, config_path=config_path)
            if 'error' in res:
                return res

            user_key_file = res['key_file']

    if transfer_address == '':
        transfer_address = None

    if interactive and os.environ.get("BLOCKSTACK_CLIENT_INTERACTIVE_YES", None) != "1":
        try:

            print("Calculating total registration costs for {}...".format(fqu))

            class PriceArgs(object):
                pass

            price_args = PriceArgs()
            price_args.name_or_namespace = fqu
            price_args.recipient = transfer_address

            costs = cli_price( price_args, config_path=config_path, password=password, proxy=proxy )
            if 'error' in costs:
                return {'error': 'Failed to get name costs.  Please try again with `--debug` to see error messages.'}

            cost = costs['total_estimated_cost']
            input_prompt = (
                'Registering {} will cost about {} BTC.\n'
                'Use `blockstack price {}` for a cost breakdown\n'
                '\n'
                'The entire process takes 48 confirmations, or about 5 hours.\n'
                'You need to have Internet access during this time period, so\n'
                'this program can send the right transactions at the right\n'
                'times.\n\n'
                'Continue? (y/N): '
            )
            input_prompt = input_prompt.format(fqu, cost['btc'], fqu)
            user_input = raw_input(input_prompt)
            user_input = user_input.lower()

            if user_input.lower() != 'y':
                print('Not registering.')
                exit(0)

        except KeyboardInterrupt:
            print('\nExiting.')
            exit(0)
    
    # forward along to RESTful server (or if we're the RESTful server, call the registrar method)
    log.debug("Preorder {}, zonefile={}, profile={}, key_file={}, recipient={} min_confs={}".format(fqu, user_zonefile, user_profile, user_key_file, transfer_address, min_payment_confs))
    rpc = local_api_connect(config_path=config_path)
    assert rpc

    additionals = {}
    if payment_key:
        additionals['payment_key'] = payment_key
    if owner_key:
        additionals['owner_key'] = owner_key

    try:
        resp = rpc.backend_preorder(fqu, cost_satoshis, user_zonefile, user_key_file,
                                    transfer_address, min_payment_confs,
                                    unsafe_reg = unsafe_reg, **additionals)
    except Exception as e:
        log.exception(e)
        return {'error': 'Error talking to server, try again.'}

    if 'error' in resp:
        log.debug('RPC error: {}'.format(resp['error']))
        return resp

    if (not 'success' in resp or not resp['success']) and 'message' in resp:
        return {'error': resp['message']}

    result = resp

    if local_rpc.is_api_server(config_dir):
        # log this
        total_estimated_cost = {'total_estimated_cost': opchecks['total_estimated_cost']}
        analytics_event('Register name', total_estimated_cost)

    return result



def cli_update(args, config_path=CONFIG_PATH, password=None,
               interactive=True, proxy=None, nonstandard=False,
               force_data=False):

    """
    command: update
    help: Set the zone file for a blockchain ID
    arg: name (str) 'The name to update.'
    opt: data (str) 'A path to a file with the zone file data.'
    opt: nonstandard (str) 'If true, then do not validate or parse the zone file.'
    opt: owner_key (str) 'A private key string to be used for the update.'
    opt: payment_key (str) 'Payers private key string'
    """

    # NOTE: if force_data == True, then the zonefile will be the zonefile text itself, not a path.

    config_dir = os.path.dirname(config_path)
    if not local_api_status(config_dir=config_dir):
        return {'error': 'API server not running.  Please start it with `blockstack api start`.'}

    if not interactive and getattr(args, 'data', None) is None:
        return {'error': 'Zone file data required in non-interactive mode'}

    proxy = get_default_proxy() if proxy is None else proxy
    password = get_default_password(password)

    if hasattr(args, 'nonstandard') and not nonstandard:
        if args.nonstandard is not None and args.nonstandard.lower() in ['yes', '1', 'true']:
            nonstandard = True

    conf = config.get_config(config_path)
    assert conf

    res = wallet_ensure_exists(config_path=config_path)
    if 'error' in res:
        return res

    fqu = str(args.name)
    error = check_valid_name(fqu)
    if error:
        return {'error': error}

    zonefile_data_path_or_string = None
    downloaded = False
    if getattr(args, 'data', None) is not None:
        zonefile_data_path_or_string = str(args.data)

    if not local_rpc.is_api_server(config_dir=config_dir):
        # verify that we own the name before trying to edit its zonefile
        _, owner_address, _ = get_addresses_from_file(config_dir=config_dir)
        assert owner_address

        res = get_names_owned_by_address( owner_address, proxy=proxy )
        if 'error' in res:
            return res

        if fqu not in res:
            return {'error': 'This wallet does not own this name'}

    zonefile_info = analyze_zonefile_string(fqu, zonefile_data_path_or_string, force_data=force_data, proxy=proxy)
    if 'error' in zonefile_info:
        log.error("Failed to analyze zone file: {}".format(zonefile_info['error']))
        return {'error': zonefile_info['error']}

    if zonefile_info['identical'] and not zonefile_info['downloaded']:
        log.error("Zone file has not changed")
        return {'error': 'Zone file matches the current name hash; not updating'}

    # load zonefile, if given
    user_data_txt, user_data_hash, user_zonefile_dict = None, None, {}
    zonefile_data = zonefile_info['zonefile_str']

    if not zonefile_info['nonstandard'] and (not zonefile_info['identical'] or zonefile_info['downloaded']):
        # standard zone file that is not identital to what we have now, or standard zonefile that we downloaded and wish to edit
        user_data_txt = zonefile_data
        user_data_hash = get_zonefile_data_hash(zonefile_data)
        user_zonefile_dict = blockstack_zones.parse_zone_file(zonefile_data)

    else:
        if not interactive:
            if zonefile_data is None or nonstandard:
                log.warning('Using non-zonefile data')

            else:
                return {'error': 'Zone file not updated (invalid)'}

        # not a standard zonefile (but maybe that's okay! ask the user)
        if zonefile_data is not None and interactive:
            # something invalid here.  prompt overwrite
            proceed = prompt_invalid_zonefile()
            if not proceed:
                return {'error': 'Zone file not updated'}

            else:
                nonstandard = True

        user_data_txt = zonefile_data
        if zonefile_data is not None:
            user_data_hash = get_zonefile_data_hash(zonefile_data)


    # open the zonefile editor
    if interactive and not nonstandard:
        _, _, data_pubkey = get_addresses_from_file(config_dir=config_dir)

        if data_pubkey is None:
            return {'error': 'No data public key set in the wallet. ' +
                    ' Please use `blockstack setup_wallet` to fix this.'}

        # configuration wizard!
        if user_zonefile_dict is None:
            user_zonefile_dict = make_empty_zonefile(fqu, data_pubkey)

        new_zonefile = configure_zonefile(
            fqu, user_zonefile_dict, data_pubkey
        )

        if new_zonefile is None:
            # zonefile did not change; nothing to do
            return {'error': 'Zonefile did not change.  No update sent.'}

        user_zonefile_dict = new_zonefile
        user_data_txt = blockstack_zones.make_zone_file(user_zonefile_dict)
        user_data_hash = get_zonefile_data_hash(user_data_txt)

    # forward along to RESTful server (or registrar)
    log.debug("Update {}, zonefile={}, zonefile_hash={}".format(fqu, user_data_txt, user_data_hash))
    rpc = local_api_connect(config_path=config_path)
    assert rpc

    try:
        args_ownerkey = getattr(args, 'owner_key', None)
        if args_ownerkey is None or len(args_ownerkey) == 0:
            owner_key = None
        else:
<<<<<<< HEAD
            owner_key = args.ownerkey

        resp = rpc.backend_update(fqu, user_data_txt, None, owner_key = owner_key )

=======
            owner_key = args_ownerkey
        args_paymentkey = getattr(args, 'payment_key', None)
        if args_paymentkey is None or len(args_paymentkey) == 0:
            payment_key = None
        else:
            payment_key = args_paymentkey

        # NOTE: already did safety checks
        resp = rpc.backend_update(
            fqu, user_data_txt, None, None, owner_key = owner_key, payment_key = payment_key)
>>>>>>> 6575c661
    except Exception as e:
        log.exception(e)
        return {'error': 'Error talking to server, try again.'}

    if 'error' in resp:
        log.debug('RPC error: {}'.format(resp['error']))
        return resp

    if (not 'success' in resp or not resp['success']) and 'message' in resp:
        return {'error': resp['message']}

    analytics_event('Update name', {})

    resp['zonefile_hash'] = user_data_hash
    return resp


def cli_transfer(args, config_path=CONFIG_PATH, password=None, interactive=False, proxy=None):
    """
    command: transfer
    help: Transfer a blockchain ID to a new owner
    arg: name (str) 'The name to transfer'
    arg: address (str) 'The address (base58check-encoded pubkey hash) to receive the name'
    opt: owner_key (str) 'A private key string to be used for the update.'
    opt: payment_key (str) 'Payers private key string'
    """

    config_dir = os.path.dirname(config_path)
    if not local_api_status(config_dir=config_dir):
        return {'error': 'API server not running.  Please start it with `blockstack api start`.'}

    proxy = get_default_proxy() if proxy is None else proxy
    password = get_default_password(password)
    conf = config.get_config(config_path)
    assert conf

    res = wallet_ensure_exists(config_path=config_path)
    if 'error' in res:
        return res

    fqu = str(args.name)
    transfer_address = str(args.address)

    error = check_valid_name(fqu)
    if error:
        return {'error': error}

    if interactive:
        res = prompt_transfer(transfer_address)
        if not res:
            return {'error': 'Transfer cancelled.'}

    # do the name transfer via the RESTful server (or registrar)
    rpc = local_api_connect(config_path=config_path)
    assert rpc

    try:
        args_ownerkey = getattr(args, 'owner_key', None)
        if args_ownerkey is None or len(args_ownerkey) == 0:
            owner_key = None
        else:
            owner_key = args_ownerkey

        args_paymentkey = getattr(args, 'payment_key', None)
        if args_paymentkey is None or len(args_paymentkey) == 0:
            payment_key = None
        else:
            payment_key = args_paymentkey

        resp = rpc.backend_transfer(
            fqu, transfer_address, owner_key = owner_key, payment_key = payment_key)
    except Exception as e:
        log.exception(e)
        return {'error': 'Error talking to server, try again.'}

    if 'error' in resp:
        log.debug('RPC error: {}'.format(resp['error']))
        return resp

    if (not 'success' in resp or not resp['success']) and 'message' in resp:
        return {'error': resp['message']}

    analytics_event('Transfer name', {})

    return resp


def cli_renew(args, config_path=CONFIG_PATH, interactive=True, password=None, proxy=None, cost_satoshis=None):
    """
    command: renew
    help: Renew a blockchain ID
    arg: name (str) 'The blockchain ID to renew'
    opt: owner_key (str) 'A private key string to be used for the update.'
    opt: payment_key (str) 'Payers private key string'
    """

    config_dir = os.path.dirname(config_path)
    if not local_api_status(config_dir=config_dir):
        return {'error': 'API server not running.  Please start it with `blockstack api start`.'}

    if proxy is None:
        proxy = get_default_proxy(config_path)

    password = get_default_password(password)

    conf = config.get_config(config_path)
    assert conf

    res = wallet_ensure_exists(config_path=config_path)
    if 'error' in res:
        return res

    fqu = str(args.name)

    error = check_valid_name(fqu)
    if error:
        return {'error': error}

    if interactive:
        print("Calculating total renewal costs for {}...".format(fqu))

    # get the costs...
    class PriceArgs(object):
        pass

    price_args = PriceArgs()
    price_args.name_or_namespace = fqu
    price_args.operations = 'renewal'

    args_ownerkey = getattr(args, 'owner_key', None)
    if args_ownerkey is None or len(args_ownerkey) == 0:
        owner_key = None
    else:
        owner_key = args_ownerkey

    args_paymentkey = getattr(args, 'payment_key', None)
    if args_paymentkey is None or len(args_paymentkey) == 0:
        payment_key = None
    else:
        payment_key = args_paymentkey

    costs = cli_price( price_args, config_path=config_path, password=password, proxy=proxy )
    if 'error' in costs:
        return {'error': 'Failed to get renewal costs.  Please try again with `--debug` to see error messages.'}

    cost = costs['total_estimated_cost']

    if cost_satoshis is None:
        cost_satoshis = costs['name_price']['satoshis']

    if not local_rpc.is_api_server(config_dir=config_dir):
        # also verify that we own the name
        _, owner_address, _ = get_addresses_from_file(config_dir=config_dir)
        assert owner_address

        res = get_names_owned_by_address( owner_address, proxy=proxy )
        if 'error' in res:
            return res

        if fqu not in res:
            return {'error': 'This wallet does not own this name'}

    if interactive and os.environ.get("BLOCKSTACK_CLIENT_INTERACTIVE_YES", None) != "1":
        try:
            input_prompt = (
                'Renewing {} will cost about {} BTC.\n'
                'Use `blockstack price {} "" renewal` for a cost breakdown\n'
                '\n'
                'The entire process takes 12 confirmations, or about 2 hours.\n'
                'You need to have Internet access during this time period, so\n'
                'this program can send the right transactions at the right\n'
                'times.\n\n'
                'Continue? (y/N): '
            )
            input_prompt = input_prompt.format(fqu, cost['btc'], fqu)
            user_input = raw_input(input_prompt)
            user_input = user_input.lower()

            if user_input.lower() != 'y':
                print('Not renewing.')
                exit(0)

        except KeyboardInterrupt:
            print('\nExiting.')
            exit(0)


    rpc = local_api_connect(config_path=config_path)
    assert rpc

    log.debug("Renew {} for {} BTC".format(fqu, cost_satoshis))
    try:
        additionals = {}
        if owner_key:
            additionals['owner_key'] = owner_key
        if payment_key:
            additionals['payment_key'] = payment_key
        resp = rpc.backend_renew(fqu, cost_satoshis, **additionals)
    except Exception as e:
        log.exception(e)
        return {'error': 'Error talking to server, try again.'}

    total_estimated_cost = {'total_estimated_cost': cost}

    if 'error' in resp:
        log.debug('RPC error: {}'.format(resp['error']))
        return resp

    if (not 'success' in resp or not resp['success']) and 'message' in resp:
        return {'error': resp['message']}

    analytics_event('Renew name', total_estimated_cost)

    return resp


def cli_revoke(args, config_path=CONFIG_PATH, interactive=True, password=None, proxy=None):
    """
    command: revoke
    help: Revoke a blockchain ID
    arg: name (str) 'The blockchain ID to revoke'
    """

    config_dir = os.path.dirname(config_path)
    if not local_api_status(config_dir=config_dir):
        return {'error': 'API server not running.  Please start it with `blockstack api start`.'}

    if proxy is None:
        proxy = get_default_proxy(config_path)
    
    password = get_default_password(password)

    conf = config.get_config(config_path)
    assert conf

    res = wallet_ensure_exists(config_path=config_path)
    if 'error' in res:
        return res

    fqu = str(args.name)

    error = check_valid_name(fqu)
    if error:
        return {'error': error}

    if interactive and os.environ.get("BLOCKSTACK_CLIENT_INTERACTIVE_YES", None) != "1":
        try:
            input_prompt = (
                'WARNING: This will render your name unusable and\n'
                'remove any links it points to.\n'
                'THIS CANNOT BE UNDONE OR CANCELLED.\n'
                '\n'
                'Proceed? (y/N) '
            )
            user_input = raw_input(input_prompt)
            user_input = user_input.lower()

            if user_input != 'y':
                print('Not revoking.')
                exit(0)
        except KeyboardInterrupt:
            print('\nExiting.')
            exit(0)

    rpc = local_api_connect(config_path=config_path)
    assert rpc

    log.debug("Revoke {}".format(fqu))

    try:
        resp = rpc.backend_revoke(fqu)
    except Exception as e:
        log.exception(e)
        return {'error': 'Error talking to server, try again.'}

    if 'error' in resp:
        log.debug('RPC error: {}'.format(resp['error']))
        return resp

    if (not 'success' in resp or not resp['success']) and 'message' in resp:
        return {'error': resp['message']}

    analytics_event('Revoke name', {})
    return resp


def cli_migrate(args, config_path=CONFIG_PATH, password=None, wallet_keys=None,
                proxy=None, interactive=True, force=False):
    """
    command: migrate
    help: Migrate a legacy blockchain-linked profile to the latest zonefile and profile format
    arg: name (str) 'The blockchain ID with the profile to migrate'
    opt: force (str) 'Reset the zone file no matter what.'
    """

    config_dir = os.path.dirname(config_path)
    if not local_api_status(config_dir=config_dir):
        return {'error': 'API server not running.  Please start it with `blockstack api start`.'}

    password = get_default_password(password)
    conf = config.get_config(config_path)
    assert conf

    res = wallet_ensure_exists(config_path=config_path)
    if 'error' in res:
        return res

    if proxy is None:
        proxy = get_default_proxy(config_path=config_path)

    fqu = str(args.name)

    if hasattr(args, 'force'):
        force = args.force
        if force is None:
            force = ''
    else:
        force = ''

    force = (force.lower() in ['1', 'yes', 'force', 'true'])

    error = check_valid_name(fqu)
    if error:
        return {'error': error}

    # need data public key 
    _, _, data_pubkey = get_addresses_from_file(config_dir=config_dir)
    if data_pubkey is None:
        return {'error': 'No data key in wallet'}

    res = get_name_zonefile(
        fqu, proxy=proxy,
        raw_zonefile=True, include_name_record=True
    )

    user_zonefile = None
    user_profile = None

    if 'error' not in res:
        name_rec = res['name_record']
        user_zonefile_txt = res['zonefile']
        user_zonefile_hash = get_zonefile_data_hash(user_zonefile_txt)
        user_zonefile = None
        legacy = False
        nonstandard = False

        # TODO: handle zone files that do not have data keys.
        # try to parse
        try:
            user_zonefile = blockstack_zones.parse_zone_file(user_zonefile_txt)
            legacy = blockstack_profiles.is_profile_in_legacy_format(user_zonefile)
        except:
            log.warning('Non-standard zonefile {}'.format(user_zonefile_hash))
            nonstandard = True

        if nonstandard:
            if force:
                # forcibly reset the zone file
                user_profile = make_empty_user_profile()
                user_zonefile = make_empty_zonefile(fqu, data_pubkey)

            else:
                if os.environ.get("BLOCKSTACK_CLIENT_INTERACTIVE_YES", None) != "1":
                    # prompt
                    msg = (
                        ''
                        'WARNING!  Non-standard zone file detected.'
                        'If you proceed, your zone file will be reset.'
                        ''
                        'Proceed? (y/N): '
                    )

                    proceed_str = raw_input(msg)
                    proceed = proceed_str.lower() in ['y']
                    if not proceed:
                        return {'error': 'Non-standard zonefile'}

                    else:
                        user_profile = make_empty_user_profile()
                        user_zonefile = make_empty_zonefile(fqu, data_pubkey)
                else:
                    return {'error': 'Non-standard zonefile'}

            # going ahead with zonefile and profile reset

        else:
            # standard or legacy zone file
            if not legacy:
                msg = 'Zone file is in the latest format.  No migration needed'
                return {'error': msg}

            # convert
            user_profile = blockstack_profiles.get_person_from_legacy_format(user_zonefile)
            user_zonefile = make_empty_zonefile(fqu, data_pubkey)

    else:
        log.error("Failed to get zone file for {}".format(fqu))
        return {'error': res['error']}

    zonefile_txt = blockstack_zones.make_zone_file(user_zonefile)
    zonefile_hash = get_zonefile_data_hash(zonefile_txt) 

    rpc = local_api_connect(config_path=config_path)
    assert rpc

    try:
        resp = rpc.backend_update(fqu, zonefile_txt, None)
    except Exception as e:
        log.exception(e)
        return {'error': 'Error talking to server, try again.'}

    if 'error' in resp:
        log.debug('RPC error: {}'.format(resp['error']))
        return resp

    if (not 'success' in resp or not resp['success']) and 'message' in resp:
        return {'error': resp['message']}

    analytics_event('Migrate name', {})
    
    resp['zonefile_hash'] = zonefile_hash
    return resp


def cli_wallet_password(args, config_path=CONFIG_PATH, password=None, interactive=True):
    """
    command: wallet_password
    help: Change your wallet password
    opt: old_password (str) 'The old password. It will be prompted if not given.'
    opt: new_password (str) 'The new password. It will be prompted if not given.'
    """
    
    password = get_default_password(password)
    if password is None:
        password = getattr(args, 'password', None)

    wallet_path = get_wallet_path(config_path=config_path)
    
    res = load_wallet(password=password, wallet_path=wallet_path, interactive=interactive, include_private=True)
    if 'error' in res:
        return res
    
    if res['migrated']:
        return {'error': 'Wallet is in legacy format.  Please migrate it with `setup_wallet`'}

    wallet_keys = res['wallet']
    password = res['password']

    new_password = getattr(args, 'new_password', None)
    if new_password is None:
        new_password = prompt_wallet_password('Enter new wallet password: ')
        new_password_2 = prompt_wallet_password('Re-enter new wallet password: ')

        if new_password != new_password_2:
            return {'error': 'New passwords do not match'}

    if new_password == password:
        return {'error': 'Passwords are the same'}

    enc_wallet = encrypt_wallet(wallet_keys, new_password)
    if 'error' in enc_wallet:
        return enc_wallet

    legacy_path = backup_wallet(wallet_path=wallet_path)
    if legacy_path is None:
        return {'error': 'Failed to replace old wallet'}
    
    res = write_wallet(enc_wallet, path=wallet_path)
    if 'error' in res:
        return res
    
    try:
        os.unlink(legacy_path)
    except:
        pass

    return {'status': True}
    

def cli_setup_wallet(args, config_path=CONFIG_PATH, password=None, interactive=True):
    """
    command: setup_wallet
    help: Create or upgrade up your wallet.
    """
    
    password = get_default_password(password)
    ret = {}

    res = wallet_setup(config_path=config_path, interactive=interactive, password=password)
    if 'error' in res:
        return res

    if res.has_key('backup_wallet'):
        # return this
        ret['backup_wallet'] = res['backup_wallet']

    ret['status'] = True
    return ret


def cli_get_public_key(args, config_path=CONFIG_PATH, proxy=None):
    """
    command: get_public_key
    help: Get the ECDSA public key for a blockchain ID
    arg: name (str) 'The blockchain ID'
    """
    # reply ENODATA if we can't load the zone file
    # reply EINVAL if we can't parse the zone file

    fqu = str(args.name)
    zfinfo = get_name_zonefile(fqu, proxy=proxy)
    if 'error' in zfinfo:
        log.error("unable to load zone file for {}: {}".format(fqu, zfinfo['error']))
        return {'error': 'unable to load or parse zone file for {}'.format(fqu), 'errno': "ENODATA"}
   
    if not user_zonefile_data_pubkey(zfinfo['zonefile']):
        log.error("zone file for {} has no public key".format(fqu))
        return {'error': 'zone file for {} has no public key'.format(fqu), 'errno': "EINVAL"}

    zfpubkey = keylib.key_formatting.decompress(user_zonefile_data_pubkey(zfinfo['zonefile']))
    return {'public_key': zfpubkey}


def cli_list_accounts( args, proxy=None, config_path=CONFIG_PATH ):
    """
    command: list_accounts advanced
    help: List the set of accounts in a name's profile.
    arg: name (str) 'The name to query.'
    """ 

    if proxy is None:
        proxy = get_default_proxy(config_path=config_path)
    
    name = str(args.name)
    account_info = profile_list_accounts(name, proxy=proxy )
    if 'error' in account_info:
        return account_info

    return account_info['accounts']


def cli_get_account( args, proxy=None, config_path=CONFIG_PATH ):
    """
    command: get_account advanced
    help: Get an account from a name's profile.
    arg: name (str) 'The name to query.'
    arg: service (str) 'The service for which this account was created.'
    arg: identifier (str) 'The name of the account.'
    """

    if proxy is None:
        proxy = get_default_proxy(config_path=config_path)
    
    name = str(args.name)
    service = str(args.service)
    identifier = str(args.identifier)

    res = profile_get_account(name, service, identifier, config_path=config_path, proxy=proxy)
    if 'error' in res:
        return {'error': res['error']}

    return res['account']


def cli_put_account( args, proxy=None, config_path=CONFIG_PATH, password=None, wallet_keys=None ):
    """
    command: put_account advanced
    help: Add or overwrite an account in a name's profile.
    arg: name (str) 'The name to query.'
    arg: service (str) 'The service this account is for.'
    arg: identifier (str) 'The name of the account.'
    arg: content_url (str) 'The URL that points to external contact data.'
    opt: extra_data (str) 'A comma-separated list of "name1=value1,name2=value2,name3=value3..." with any extra account information you need in the account.'
    """
    password = get_default_password(password)
    proxy = get_default_proxy(config_path=config_path) if proxy is None else proxy
    config_dir = os.path.dirname(config_path)

    if wallet_keys is None:
        wallet_keys = get_wallet_keys(config_path, password)
        if 'error' in wallet_keys:
            return wallet_keys

    name = str(args.name)
    service = str(args.service)
    identifier = str(args.identifier)
    content_url = str(args.content_url)

    if not is_name_valid(args.name):
        return {'error': 'Invalid name'}

    if len(args.service) == 0 or len(args.identifier) == 0 or len(args.content_url) == 0:
        return {'error': 'Invalid data'}

    # parse extra data 
    extra_data = {}
    if hasattr(args, "extra_data") and args.extra_data is not None:
        extra_data_str = str(args.extra_data)
        if len(extra_data_str) > 0:
            extra_data_pairs = extra_data_str.split(",")
            for p in extra_data_pairs:
                if '=' not in p:
                    return {'error': "Could not interpret '%s' in '%s'" % (p, extra_data_str)}

                parts = p.split("=")
                k = parts[0]
                if k in ['service', 'identifier', 'contentUrl']:
                    continue

                v = "=".join(parts[1:])
                extra_data[k] = v

    return profile_put_account(name, service, identifier, content_url, extra_data, wallet_keys, config_path=config_path, proxy=proxy)


def cli_delete_account( args, proxy=None, config_path=CONFIG_PATH, password=None, wallet_keys=None ):
    """
    command: delete_account advanced
    help: Delete a particular account from a name's profile.
    arg: name (str) 'The name to query.'
    arg: service (str) 'The service the account is for.'
    arg: identifier (str) 'The identifier of the account to delete.'
    """
    password = get_default_password(password)
    proxy = get_default_proxy(config_path=config_path) if proxy is None else proxy

    config_dir = os.path.dirname(config_path)
    if wallet_keys is None:
        wallet_keys = get_wallet_keys(config_path, password)
        if 'error' in wallet_keys:
            return wallet_keys

    name = str(args.name)
    service = str(args.service)
    identifier = str(args.identifier)

    if not is_name_valid(args.name):
        return {'error': 'Invalid name'}

    if len(args.service) == 0 or len(args.identifier) == 0:
        return {'error': 'Invalid data'}

    return profile_delete_account(name, service, identifier, wallet_keys, config_path=config_path, proxy=proxy)


def cli_import_wallet(args, config_path=CONFIG_PATH, password=None, force=False):
    """
    command: import_wallet advanced
    help: Set the payment, owner, and data private keys for the wallet.
    arg: payment_privkey (str) 'Payment private key.  M-of-n multisig is supported by passing the CSV string "m,n,pk1,pk2,...".'
    arg: owner_privkey (str) 'Name owner private key.  M-of-n multisig is supported by passing the CSV string "m,n,pk1,pk2,...".'
    arg: data_privkey (str) 'Data-signing private key.  Must be a single private key.'
    """

    # we require m and n, even though n can be inferred, so we can at least sanity-check the user's arguments.
    # it's hard to get both n and the number of private keys wrong in the same way.

    config_dir = os.path.dirname(config_path)
    wallet_path = os.path.join(config_dir, WALLET_FILENAME)
    password = get_default_password(password)

    if force and os.path.exists(wallet_path):
        # back up
        backup_wallet(wallet_path)

    if os.path.exists(wallet_path):
        msg = 'Back up or remove current wallet first: {}'
        return {
            'error': 'Wallet already exists!',
            'message': msg.format(wallet_path),
        }

    if password is None:
        while True:
            res = make_wallet_password(password)
            if 'error' in res and password is None:
                print(res['error'])
                continue

            if password is not None:
                return res

            password = res['password']
            break

    try:
        assert args.owner_privkey
        assert args.payment_privkey
        assert args.data_privkey
    except Exception, e:
        if BLOCKSTACK_DEBUG:
            log.exception(e)
        return {'error': 'Invalid private keys'}

    def parse_multisig_csv(multisig_csv):
        """
        Helper to parse 'm,n,pk1,pk2.,,,' into a virtualchain private key bundle.
        """
        parts = multisig_csv.split(',')
        m = None
        n = None
        try:
            m = int(parts[0])
            n = int(parts[1])
            assert m <= n
            assert len(parts[2:]) == n
        except ValueError as ve:
            log.exception(ve)
            log.debug("Invalid multisig CSV {}".format(multisig_csv))
            log.error("Invalid m, n")
            return {'error': 'Unparseable m or n'}
        except AssertionError as ae:
            log.exception(ae)
            log.debug("Invalid multisig CSV {}".format(multisig_csv))
            log.error("Invalid argument: n must not exceed m, and there must be n private keys")
            return {'error': 'Invalid argument: invalid values for m or n'}

        keys = parts[2:]
        key_info = None
        try:
            key_info = virtualchain.make_multisig_info(m, keys)
        except Exception as e:
            if BLOCKSTACK_DEBUG:
                log.exception(e)

            log.error("Failed to make multisig information from keys")
            return {'error': 'Failed to make multisig information'}

        return key_info

    owner_privkey_info = None
    payment_privkey_info = None
    data_privkey_info = None

    # make absolutely certain that these are valid keys or multisig key strings
    try:
        owner_privkey_info = ecdsa_private_key(str(args.owner_privkey)).to_hex()
    except:
        log.debug("Owner private key string is not a valid Bitcoin private key")
        owner_privkey_info = parse_multisig_csv(args.owner_privkey)
        if 'error' in owner_privkey_info:
            return owner_privkey_info

    try:
        payment_privkey_info = ecdsa_private_key(str(args.payment_privkey)).to_hex()
    except:
        log.debug("Payment private key string is not a valid Bitcoin private key")
        payment_privkey_info = parse_multisig_csv(args.payment_privkey)
        if 'error' in payment_privkey_info:
            return payment_privkey_info

    try:
        data_privkey_info = ecdsa_private_key(str(args.data_privkey)).to_hex()
    except:
        log.error("Only single private keys are supported for data at this time")
        return {'error': 'Invalid data private key'}

    data = make_wallet(password,
            payment_privkey_info=payment_privkey_info,
            owner_privkey_info=owner_privkey_info,
            data_privkey_info=data_privkey_info )

    if 'error' in data:
        return data

    write_wallet(data, path=wallet_path)

    if not local_api_status(config_dir=config_dir):
        return {'status': True}

    # load into RPC daemon, if it is running
    rpc = local_api_connect(config_path=config_path)
    if rpc is None:
        log.error("Failed to connect to API endpoint. Trying to shut it down...")
        res = local_rpc.local_api_action('stop', config_dir=config_dir)
        if 'error' in res:
            log.error("Failed to stop API daemon")
            return res

        return {'status': True}

    try:
        wallet = decrypt_wallet(data, password, config_path=config_path)
        if 'error' in wallet:
            return {'error': 'Failed to decrypt new wallet'}

        rpc.backend_set_wallet( wallet )
    except Exception as e:
        log.exception(e)
        return {'error': 'Failed to load wallet into API endpoint'}
                
    return {'status': True}


def display_wallet_info(payment_address, owner_address, data_public_key, config_path=CONFIG_PATH):
    """
    Print out useful wallet information
    """
    print('-' * 60)
    print('Payment address:\t{}'.format(payment_address))
    print('Owner address:\t\t{}'.format(owner_address))

    if data_public_key is not None:
        print('Data public key:\t{}'.format(data_public_key))

    balance = None
    if payment_address is not None:
        balance = get_balance( payment_address, config_path=config_path )

    if balance is None:
        print('Failed to look up balance')
    else:
        balance = satoshis_to_btc(balance)
        print('-' * 60)
        print('Balance:')
        print('{}: {}'.format(payment_address, balance))
        print('-' * 60)

    names_owned = None
    if owner_address is not None:
        names_owned = get_names_owned(owner_address)
        
    if names_owned is None or 'error' in names_owned:
        print('Failed to look up names owned')

    else:
        print('Names Owned:')
        names_owned = get_names_owned(owner_address)
        print('{}: {}'.format(owner_address, names_owned))
        print('-' * 60)


def cli_wallet(args, config_path=CONFIG_PATH, interactive=True, password=None):
    """
    command: wallet advanced
    help: Query wallet information
    """

    password = get_default_password(password)
    wallet_path = get_wallet_path(config_path=config_path)
  
    payment_address = None
    owner_address = None
    data_pubkey = None
    migrated = False
   
    config_dir = os.path.dirname(config_path)
        
    if local_api_status(config_dir=config_dir):
        wallet_keys = get_wallet_keys(config_path, password)
        if 'error' in wallet_keys:
            return wallet_keys

        result = wallet_keys
        
        payment_address = result['payment_address']
        owner_address = result['owner_address']
        data_pubkey = result['data_pubkey']
    
    else:
        log.debug("API endpoint does not appear to be running")
        res = load_wallet(password=password, wallet_path=wallet_path, interactive=interactive, include_private=True)
        if 'error' in res:
            return res
    
        wallet = res['wallet']
        migrated = res['migrated']

        payment_address = wallet['payment_addresses'][0]
        owner_address = wallet['owner_addresses'][0]
        data_pubkey = wallet['data_pubkey']

        result = {
            'payment_privkey': wallet['payment_privkey'],
            'owner_privkey': wallet['owner_privkey'],
            'data_privkey': wallet['data_privkey'],
            'payment_address': payment_address,
            'owner_address': owner_address,
            'data_pubkey': data_pubkey
        }

    payment_privkey = result.get('payment_privkey', None)
    owner_privkey = result.get('owner_privkey', None)
    data_privkey = result.get('data_privkey', None)

    display_wallet_info(
        payment_address,
        owner_address,
        data_pubkey,
        config_path=CONFIG_PATH
    )

    if migrated:
        print ('WARNING: Wallet is in legacy format.  Please migrate it with `setup_wallet`.')
        print('-' * 60)

    print('Payment private key info: {}'.format(privkey_to_string(payment_privkey)))
    print('Owner private key info:   {}'.format(privkey_to_string(owner_privkey)))
    print('Data private key info:    {}'.format(privkey_to_string(data_privkey)))
    
    print('-' * 60)
    return result


def cli_consensus(args, config_path=CONFIG_PATH):
    """
    command: consensus advanced
    help: Get current consensus information
    opt: block_height (int) 'The block height at which to query the consensus information.  If not given, the current height is used.'
    """
    result = {}
    if args.block_height is None:
        # by default get last indexed block
        resp = getinfo()

        if 'error' in resp:
            return resp

        if 'last_block_processed' in resp and 'consensus' in resp:
            return {'consensus': resp['consensus'], 'block_height': resp['last_block_processed']}
        else:
            log.debug("Resp is {}".format(resp))
            return {'error': 'Server is indexing.  Try again shortly.'}

    resp = get_consensus_at(int(args.block_height))

    data = {}
    data['consensus'] = resp
    data['block_height'] = args.block_height

    result = data

    return result


def cli_api(args, password=None, interactive=True, config_path=CONFIG_PATH):
    """
    command: api 
    help: Control the RESTful API endpoint
    arg: command (str) '"start", "start-foreground", "stop", or "status"'
    opt: wallet_password (str) 'The wallet password. Will prompt if required.'
    """

    config_dir = CONFIG_DIR
    if config_path is not None:
        config_dir = os.path.dirname(config_path)

    command = str(args.command)
    password = get_default_password(password)
    if password is None and command in ['start', 'start-foreground']:
        password = getattr(args, 'wallet_password', None)
        if password is None:
            if not interactive:
                return {'error': 'No wallet password given, and not in interactive mode'}

            password = prompt_wallet_password()

    if password:
        set_secret("BLOCKSTACK_CLIENT_WALLET_PASSWORD", password)
    
    res = find_api_password(config_path=config_path, interactive=interactive)
    if 'error' in res:
        return {'error': 'Need --api-password on the CLI, or `api_password=` set in your config file ({})'.format(config_path)}
    
    api_pass = res['api_pass']

    # sanity check: wallet must exist 
    if str(args.command) == 'start' and not wallet_exists(config_path=config_path):
        return {'error': 'Wallet does not exist.  Please create one with `blockstack setup`'}

    res = local_rpc.local_api_action(str(args.command), config_dir=config_dir, password=password, api_pass=api_pass)
    return res


def cli_name_import(args, interactive=True, config_path=CONFIG_PATH, proxy=None):
    """
    command: name_import advanced
    help: Import a name to a revealed but not-yet-launched namespace
    arg: name (str) 'The name to import'
    arg: address (str) 'The address of the name recipient'
    arg: zonefile (str) 'The path to the zone file'
    arg: privatekey (str) 'An unhardened child private key derived from the namespace reveal key'
    """

    import blockstack

    proxy = get_default_proxy() if proxy is None else proxy
    config_dir = os.path.dirname(config_path)
    conf = config.get_config(config_path)
    assert conf
    assert 'queue_path' in conf
    queue_path = conf['queue_path']

    # NOTE: we only need this for the queues.  This command is otherwise not accessible from the RESTful API,
    if not local_api_status(config_dir=config_dir):
        return {'error': 'API server not running.  Please start it with `blockstack api start`.'}

    name = str(args.name)
    address = virtualchain.address_reencode( str(args.address) )
    zonefile_path = str(args.zonefile_path)
    privkey = str(args.privatekey)

    try:
        privkey = ecdsa_private_key(privkey).to_hex()
    except:
        return {'error': 'Invalid private key'}

    if not re.match(OP_BASE58CHECK_PATTERN, address):
        return {'error': 'Invalid address'}

    if not os.path.exists(zonefile_path):
        return {'error': 'No such file or directory: {}'.format(zonefile_path)}

    zonefile_data = None
    try:
        with open(zonefile_path) as f:
            zonefile_data = f.read()

    except Exception as e:
        if BLOCKSTACK_DEBUG:
            log.exception(e)

        return {'error': 'Failed to load {}'.format(zonefile_path)}

    zonefile_info = analyze_zonefile_string(name, zonefile_data, force_data=True, check_current=False, proxy=proxy)
    if 'error' in zonefile_info:
        log.error("Failed to analyze zone file: {}".format(zonefile_info['error']))
        return {'error': zonefile_info['error']}

    if zonefile_info['nonstandard']:
        if interactive:
            proceed = prompt_invalid_zonefile()
            if not proceed:
                return {'error': 'Aborting name import on invalid zone file'}

        else:
            log.warning("Using nonstandard zone file data")

    zonefile_data = zonefile_info['zonefile_str']
    zonefile_hash = get_zonefile_data_hash(zonefile_data)

    if interactive:
        fees = get_price_and_fees(name, ['name_import'], privkey, privkey, config_path=config_path, proxy=proxy)
        if 'error' in fees:
            return fees

        print("Import cost breakdown:\n{}".format(json.dumps(fees, indent=4, sort_keys=True)))
        print("Importing name '{}' to be owned by '{}' with zone file hash '{}'".format(name, address, zonefile_hash))
        proceed = raw_input("Proceed? (y/N) ")
        if proceed.lower() != 'y':
            return {'error': 'Name import aborted'}

    utxo_client = get_utxo_provider_client(config_path=config_path)
    tx_broadcaster = get_tx_broadcaster(config_path=config_path)
    res = do_name_import(name, privkey, address, zonefile_hash, utxo_client, tx_broadcaster, config_path=config_path, proxy=proxy, safety_checks=True)
    if 'error' in res:
        return res

    # success! enqueue to back-end
    queue_append("name_import", name, res['transaction_hash'], zonefile_data=zonefile_data, zonefile_hash=zonefile_hash, owner_address=address, config_path=config_path, path=queue_path)

    res['value_hash'] = zonefile_hash
    return res


def cli_namespace_preorder(args, config_path=CONFIG_PATH, interactive=True, proxy=None):
    """
    command: namespace_preorder advanced
    help: Preorder a namespace
    arg: namespace_id (str) 'The namespace ID'
    arg: payment_privkey (str) 'The private key to pay for the namespace'
    arg: reveal_privkey (str) 'The private key that will import names'
    """

    import blockstack

    # NOTE: this does *not* go through the API.
    # exposing this through the API is dangerous.
    proxy = get_default_proxy() if proxy is None else proxy

    config_dir = os.path.dirname(config_path)
    nsid = str(args.namespace_id)
    ns_privkey = str(args.payment_privkey)
    ns_reveal_privkey = str(args.reveal_privkey)
    reveal_addr = None
   
    try:
        ns_privkey = keylib.ECPrivateKey(ns_privkey).to_hex()
        ns_reveal_privkey = keylib.ECPrivateKey(ns_reveal_privkey).to_hex()

        # force compresssed 
        ns_privkey = set_privkey_compressed(ns_privkey, compressed=True)
        ns_reveal_privkey = set_privkey_compressed(ns_reveal_privkey, compressed=True)

        keylib.ECPrivateKey(ns_privkey)
        reveal_addr = virtualchain.get_privkey_address(ns_reveal_privkey)
    except Exception as e:
        if BLOCKSTACK_DEBUG:
            log.exception(e)

        return {'error': 'Invalid namespace private key'}
    
    print("Calculating fees...")
    fees = get_price_and_fees(nsid, ['namespace_preorder', 'namespace_reveal', 'namespace_ready'], ns_privkey, ns_reveal_privkey, config_path=config_path, proxy=proxy )
    if 'error' in fees or 'warnings' in fees:
        return fees

    msg = "".join([
        "\n",
        "IMPORTANT:  PLEASE READ THESE INSTRUCTIONS CAREFULLY\n",
        "\n",
        "You are about to preorder the namespace '{}'.  It will cost about {} BTC ({} satoshi).\n".format(nsid, fees['total_estimated_cost']['btc'], fees['total_estimated_cost']['satoshis']),
        'The address {} will be used to pay the fee'.format(virtualchain.get_privkey_address(ns_privkey)),
        'The address {} will be used to reveal the namespace.'.format(reveal_addr),
        'MAKE SURE YOU KEEP THE PRIVATE KEYS FOR BOTH ADDRESSES\n',
        "\n",
        "Before you preorder this namespace {}, there are some things you should know.\n".format(nsid),
        "\n",
        "* Once you preorder the namespace, you will need to reveal it within 144 blocks (about 24 hours).\n",
        "  If you do not do so, then the namespace fee is LOST FOREVER and someone else can preorder it.\n",
        "  In addition, there is a very small (but non-zero) chance that someone else can preorder and reveal\n",
        "  the same namespace at the same time as you are.  If this happens, your namespace fee is LOST FOREVER as well.\n",
        "\n",
        "  The command to reveal the namespace is `blockstack namespace_reveal`.  Please be prepared to run it\n",
        "  once your namespace-preorder transaction is confirmed.\n",
        "\n",
        "* You must launch the namespace within {} blocks (about 1 year) after it is revealed with the above command.\n".format(blockstack.BLOCKS_PER_YEAR),
        "  If you do not do so, then the namespace and all the names in it will DISAPPEAR, and you (or someone else)\n",
        "  will have to START THE NAMESPACE OVER FROM SCRATCH.\n",
        "\n",
        "  The command to launch the namespace is `blockstack namespace_ready`.  Please be prepared to run it\n",
        "  once your namespace-reveal transaction is confirmed, and once you have populated your namespace with\n",
        "  the initial names.\n",
        "\n",
        "* After you reveal the namespace but before you launch it, you can pre-populate it with names.\n",
        "  This is optional, but you have 1 year to import as many names as you want.\n",
        "  ONLY YOU WILL BE ABLE TO IMPORT NAMES until the namespace has been launched.  Then, anyone can register names.\n",
        "\n",
        "  The command to do so is `blockstack name_import`.\n",
        "\n",
        "If you want to test your namespace parameters before creating it, please consider trying it in our integration test\n",
        "framework first.  Instructions are at https://github.com/blockstack/blockstack-core/tree/master/integration_tests\n",
        "\n",
        "If you have any questions, please contact us at support@blockstack.com or via https://blockstack.slack.com\n",
        "\n",
        "Full cost breakdown:\n",
        "{}".format(json.dumps(fees, indent=4, sort_keys=True))
    ])
   
    print(msg)
    
    prompts = [
        "I acknowledge that I have read and understood the above instructions (yes/no) ",
        "I acknowledge that this will cost {} BTC or more (yes/no) ".format(fees['total_estimated_cost']['btc']),
        "I acknowledge that by not following these instructions, I may lose {} BTC (yes/no) ".format(fees['total_estimated_cost']['btc']),
        "I acknowledge that I have tested my namespace in Blockstack's test mode (yes/no) ",
        "I am ready to preorder this namespace (yes/no) "
    ]

    for prompt in prompts:
        while True:
            if interactive:
                proceed = raw_input("I acknowledge that I have read the above instructions. (yes/No) ")
            else:
                proceed = 'yes'

            if proceed.lower() == 'y':
                print("Please type 'yes' or 'no'")
                continue

            if proceed.lower() != 'yes':
                return {'error': 'Aborting namespace preorder on user command'}

            break

    # proceed!
    utxo_client = get_utxo_provider_client(config_path=config_path)
    tx_broadcaster = get_tx_broadcaster(config_path=config_path)
    res = do_namespace_preorder(nsid, int(fees['namespace_price']), ns_privkey, reveal_addr, utxo_client, tx_broadcaster, config_path=config_path, proxy=proxy, safety_checks=True)
    return res


def format_cost_table(namespace_id, base, coeff, bucket_exponents, nonalpha_discount, no_vowel_discount, block_height):
    """
    Generate a string that contains a table of how much a name of a particular length will cost,
    subject to particular discounts.
    """
    import blockstack

    columns = [
        'length',
        'price',
        'price, nonalpha',
        'price, no vowel',
        'price, both'
    ]

    table = dict( [(c, [c]) for c in columns] )

    namespace_params = {
        'base': base,
        'coeff': coeff,
        'buckets': bucket_exponents,
        'nonalpha_discount': nonalpha_discount,
        'no_vowel_discount': no_vowel_discount,
        'namespace_id': namespace_id
    }

    for i in xrange(0, len(bucket_exponents)):
        length = i+1
        price_normal = str(int(round( blockstack.price_name("a" * length, namespace_params, block_height) )))
        price_nonalpha = str(int(round( blockstack.price_name(("1a" * length)[:length], namespace_params, block_height) )))
        price_novowel = str(int(round( blockstack.price_name("b" * length, namespace_params, block_height) )))
        price_nonalpha_novowel = str(int(round( blockstack.price_name("1" * length, namespace_params, block_height) )))
        
        len_str = str(length)
        if i == len(bucket_exponents)-1:
            len_str += '+'

        table['length'].append(len_str)
        table['price'].append(price_normal)
        table['price, nonalpha'].append(price_nonalpha)
        table['price, no vowel'].append(price_novowel)
        table['price, both'].append(price_nonalpha_novowel)

    col_widths = {}
    for k in table.keys():
        max_width = reduce( lambda x, y: max(x,y), map( lambda p: len(p), table[k] ) )
        col_widths[k] = max_width

    row_template_parts = [' {{: >{}}} '.format(col_widths[c]) for c in columns]
    header_template_parts = [' {{: <{}}} '.format(col_widths[c]) for c in columns]

    row_template = '|' + '|'.join(row_template_parts) + '|'
    header_template = '|' + '|'.join(header_template_parts) + '|'

    table_str = header_template.format(*columns) + '\n'
    table_str += '-' * (len(table_str) - 1) + '\n'
    
    for i in xrange(1, len(bucket_exponents)+1):
        row_data = [table[c][i] for c in columns]
        table_str += row_template.format(*row_data) + '\n'

    return table_str


def format_price_formula(namespace_id, block_height):
    """
    Generate a string that encodes the generic price function
    """
    import blockstack


    exponent_str =    "                                     buckets[min(len(name)-1, 15)]\n"
    numerator_str =   "             UNIT_COST * coeff * base                             \n"
    divider_str =     "cost(name) = -----------------------------------------------------\n"
    denominator_str = "                   max(nonalpha_discount, no_vowel_discount)      \n"

    formula_str = "(UNIT_COST = 100):\n" + \
                  exponent_str + \
                  numerator_str + \
                  divider_str + \
                  denominator_str

    return formula_str


def format_price_formula_worksheet(name, namespace_id, base, coeff, bucket_exponents, nonalpha_discount, no_vowel_discount, block_height):
    """
    Generate a string that encodes the namespace price function for a particular name
    """
    import blockstack

    if '.' in name:
        if name.count('.') != 1:
            return '\nThe specified name is invalid.  Names may not have periods (.) in them\n'

        name_parts = name.split('.')
        name = name_parts[0]
        if name_parts[1] != namespace_id:
            return '\nThe name specified does not belong to this namespace\n'

    full_name = '{}.{}'.format(name, namespace_id)
    err = check_valid_name(full_name)
    if err:
        return "\nFully-qualified name: {}\n{}\n".format(full_name, err)

    namespace_params = {
        'base': base,
        'coeff': coeff,
        'buckets': bucket_exponents,
        'nonalpha_discount': nonalpha_discount,
        'no_vowel_discount': no_vowel_discount,
        'namespace_id': namespace_id
    }

    def has_no_vowel_discount(n):
        return sum( [n.lower().count(v) for v in ["a", "e", "i", "o", "u", "y"]] ) == 0

    def has_nonalpha_discount(n):
        return sum( [n.lower().count(v) for v in ["0", "1", "2", "3", "4", "5", "6", "7", "8", "9", "-", "_"]] ) > 0
    
    discount = 1

    # no vowel discount?
    if has_no_vowel_discount(name):
       # no vowels!
       discount = max( discount, no_vowel_discount )

    # non-alpha discount?
    if has_nonalpha_discount(name):
       # non-alpha!
       discount = max( discount, nonalpha_discount )

    eval_numerator_str = "{} * {} * {}".format(blockstack.NAME_COST_UNIT * blockstack.get_epoch_price_multiplier(block_height, namespace_id), coeff, base)
    eval_exponent_str = "{}".format(bucket_exponents[min(len(name)-1, 15)])
    eval_denominator_str = "{}".format(discount)

    eval_divider_str = "cost({}) = ".format(name)
    left_pad = len(eval_divider_str)

    numerator_len = len(eval_numerator_str) + len(eval_exponent_str)
    denominator_len = len(eval_denominator_str)

    padded_exponent_str = (" " * (left_pad + len(eval_numerator_str))) + eval_exponent_str + '\n'
    padded_numerator_str = (" " * left_pad) + eval_numerator_str + '\n'
    padded_divider_str = eval_divider_str + ("-" * numerator_len) + (" = {}".format(int(blockstack.price_name(name, namespace_params, block_height)))) + '\n'
    padded_denominator_str = (" " * (left_pad + (numerator_len / 2) - (denominator_len / 2))) + eval_denominator_str + '\n'

    formula_str = "Worksheet:\n" + \
                  "\n" + \
                  "len({}) = {}\n".format(name, len(name)) + \
                  "buckets[min(len(name)-1, 15)] = buckets[min({}, 15)] = buckets[{}] = {}\n".format(len(name)-1, min(len(name)-1, 15), bucket_exponents[min(len(name)-1, 15)]) + \
                  "nonalpha_discount = {}\n".format( nonalpha_discount if has_nonalpha_discount(name) else 1 ) + \
                  "no_vowel_discount = {}\n".format( no_vowel_discount if has_no_vowel_discount(name) else 1 ) + \
                  "max(nonalpha_discount, no_vowel_discount) = max({}, {}) = {}\n".format(nonalpha_discount if has_nonalpha_discount(name) else 1, no_vowel_discount if has_no_vowel_discount(name) else 1, discount) + \
                  "\n" + \
                  padded_exponent_str + \
                  padded_numerator_str + \
                  padded_divider_str + \
                  padded_denominator_str + \
                  "\n"
    
    return formula_str


def cli_namespace_reveal(args, interactive=True, config_path=CONFIG_PATH, proxy=None):
    """
    command: namespace_reveal advanced
    help: Reveal a namespace and interactively set its pricing parameters
    arg: namespace_id (str) 'The namespace ID'
    arg: payment_privkey (str) 'The private key that paid for the namespace'
    arg: reveal_privkey (str) 'The private key that will import names'
    """
    # NOTE: this will not use the RESTful API.
    # it is too dangerous to expose this to web browsers.
    import blockstack
    
    namespace_id = str(args.namespace_id)
    privkey = str(args.payment_privkey)
    reveal_privkey = str(args.reveal_privkey)
    reveal_addr = None

    res = is_namespace_valid(namespace_id)
    if not res:
        return {'error': 'Invalid namespace ID'}

    try:
        privkey = keylib.ECPrivateKey(privkey).to_hex()
        reveal_privkey = keylib.ECPrivateKey(reveal_privkey).to_hex()

        # force compresssed 
        ns_privkey = set_privkey_compressed(privkey, compressed=True)
        ns_reveal_privkey = set_privkey_compressed(reveal_privkey, compressed=True)

        ecdsa_private_key(privkey)
        reveal_addr = virtualchain.get_privkey_address(reveal_privkey)
    except Exception as e:
        if BLOCKSTACK_DEBUG:
            log.exception(e)

        return {'error': 'Invalid private keys'}

    infinite_lifetime = 0xffffffff       # means "infinite" to blockstack-core
    
    def _sane_default(argvec, value, default):
        res = None
        if hasattr(argvec, value):
            res = getattr(argvec, value)
        
        if res is None:
            res = default

        return res

    # sane defaults
    lifetime = int(_sane_default(args, 'lifetime', infinite_lifetime))
    coeff = int(_sane_default(args, 'coeff', 4))
    base = int(_sane_default(args, 'base', 4))
    bucket_exponents_str = _sane_default(args, 'buckets', "15,14,13,12,11,10,9,8,7,6,5,4,3,2,1,0")
    nonalpha_discount = int(_sane_default(args, 'nonalpha_discount', 2))
    no_vowel_discount = int(_sane_default(args, 'no_vowel_discount', 5))

    def parse_bucket_exponents(exp_str):

        bucket_exponents_strs = exp_str.split(',')
        if len(bucket_exponents_strs) != 16:
            raise Exception('bucket_exponents must be a 16-value comma-separated list of integers')

        bucket_exponents = []
        for i in xrange(0, len(bucket_exponents_strs)):
            try:
                bucket_exponents.append( int(bucket_exponents_strs[i]) )
                assert 0 <= bucket_exponents[i]
                assert bucket_exponents[i] < 16
            except (ValueError, AssertionError) as e:
                raise Exception('bucket_exponents must contain integers between 0 and 15, inclusively')

        return bucket_exponents

    def print_namespace_configuration(params):
        print("Namespace ID:           {}".format(namespace_id))
        print("Name lifetimes:         {}".format(params['lifetime'] if params['lifetime'] != infinite_lifetime else "infinite"))
        print("Price coefficient:      {}".format(params['coeff']))
        print("Price base:             {}".format(params['base']))
        print("Price bucket exponents: {}".format(params['buckets']))
        print("Non-alpha discount:     {}".format(params['nonalpha_discount']))
        print("No-vowel discount:      {}".format(params['no_vowel_discount']))
        print("")

        formula_str = format_price_formula(namespace_id, block_height)
        price_table_str = format_cost_table(namespace_id, params['base'], params['coeff'], params['buckets'],
                                                          params['nonalpha_discount'], params['no_vowel_discount'], block_height)

        print("Name price formula:")
        print(formula_str)
        print("")
        print("Name price table:")
        print(price_table_str)

        print("")


    bbs = None
    try:
        bbs = parse_bucket_exponents(bucket_exponents_str)
    except Exception as e:
        if BLOCKSTACK_DEBUG:
            log.exception(e)

        return {'error': 'Invalid bucket exponents.  Must be a list of 16 integers between 0 and 15.'}
        
    namespace_params = {
        'lifetime': lifetime,
        'coeff': coeff,
        'base': base,
        'buckets': bbs,
        'nonalpha_discount': nonalpha_discount,
        'no_vowel_discount': no_vowel_discount
    }

    block_height = get_block_height(config_path=config_path)

    options = {
        '1': {
            'msg': 'Set name lifetime in blocks             (positive integer between 1 and {}, or "infinite")'.format(2**32 - 1),
            'var': 'lifetime',
            'parse': lambda x: infinite_lifetime if x == "infinite" else int(x)
        },
        '2': {
            'msg': 'Set price coefficient                   (positive integer between 1 and 255)',
            'var': 'coeff',
            'parse': lambda x: int(x)
        },
        '3': {
            'msg': 'Set base price                          (positive integer between 1 and 255)',
            'var': 'base',
            'parse': lambda x: int(x)
        },
        '4': {
            'msg': 'Set price bucket exponents              (16 comma-separated integers, each between 1 and 15)',
            'var': 'buckets',
            'parse': lambda x: parse_bucket_exponents(x)
        },
        '5': {
            'msg': 'Set non-alphanumeric character discount (positive integer between 1 and 15)',
            'var': 'nonalpha_discount',
            'parse': lambda x: int(x)
        },
        '6': {
            'msg': 'Set no-vowel discount                   (positive integer between 1 and 15)',
            'var': 'no_vowel_discount',
            'parse': lambda x: int(x)
        },
        '7': {
            'msg': 'Show name price formula',
            'input': 'Enter name: ',
            'callback': lambda inp: print(format_price_formula_worksheet(inp, namespace_id, namespace_params['base'], namespace_params['coeff'],
                                                                         namespace_params['buckets'], namespace_params['nonalpha_discount'], 
                                                                         namespace_params['no_vowel_discount'], block_height))
        },
        '8': {
            'msg': 'Show price table',
            'callback': lambda: print(print_namespace_configuration(namespace_params)),
        },
        '9': {
            'msg': 'Done',
            'break': True,
        },
    }
    option_order = options.keys()
    option_order.sort()
    
    print_namespace_configuration(namespace_params)

    while interactive:

        print("What would you like to do?")

        for opt in option_order:
            print("({}) {}".format(opt, options[opt]['msg']))

        print("")

        selection = None
        value = None
        while True:
            selection = raw_input("({}-{}) ".format(option_order[0], option_order[-1]))
            if selection not in options:
                print("Please select between {} and {}".format(option_order[0], option_order[-1]))
                continue
            else:
                break

        if options[selection].has_key('var'):
            value_str = raw_input("New value for '{}': ".format(options[selection]['var']))
            old_value = namespace_params[ options[selection]['var'] ]
            try:
                value = options[selection]['parse'](value_str)
                namespace_params[ options[selection]['var'] ] = value
                assert blockstack.namespacereveal.namespacereveal_sanity_check( namespace_id, blockstack.BLOCKSTACK_VERSION, namespace_params['lifetime'],
                                                                                namespace_params['coeff'], namespace_params['base'], namespace_params['buckets'],
                                                                                namespace_params['nonalpha_discount'], namespace_params['no_vowel_discount'] )

            except Exception as e:
                if BLOCKSTACK_DEBUG:
                    log.exception(e)

                print("Invalid value for '{}'".format(options[selection]['var']))
                namespace_params[ options[selection]['var'] ] = old_value

            print_namespace_configuration(namespace_params)
            continue

        elif options[selection].has_key('input'):
            inpstr = options[selection]['input']
            inp = raw_input(inpstr)
            options[selection]['callback'](inp)
            continue

        elif options[selection].has_key('callback'):
            options[selection]['callback']()
            continue

        elif options[selection].has_key('break'):
            break

        else:
            raise Exception("BUG: selection {}".format(selection))

    if not interactive:
        # still check this 
        try:
            assert blockstack.namespacereveal.namespacereveal_sanity_check( namespace_id, blockstack.BLOCKSTACK_VERSION, namespace_params['lifetime'],
                                                                            namespace_params['coeff'], namespace_params['base'], namespace_params['buckets'],
                                                                            namespace_params['nonalpha_discount'], namespace_params['no_vowel_discount'] )
        except Exception as e:
            if BLOCKSTACK_DEBUG:
                log.exception(e)

            return {'error': 'Invalid namespace parameters'}

    # do we have enough btc?
    print("Calculating fees...")
    fees = get_price_and_fees(namespace_id, ['namespace_reveal'], privkey, reveal_privkey, config_path=config_path, proxy=proxy )
    if 'error' in fees:
        return fees

    if 'warnings' in fees:
        return {'error': 'Not enough information for fee calculation: {}'.format( ", ".join(["'{}'".format(w) for w in fees['warnings']]) )}

    # got the params we wanted
    print("This is the final configuration for your namespace:") 
    print_namespace_configuration(namespace_params)
    print("You will NOT be able to change this once it is set.")
    print("Reveal address:  {}".format(reveal_addr))
    print("Payment address: {}".format(virtualchain.get_privkey_address(privkey)))
    print("Transaction cost breakdown:\n{}".format(json.dumps(fees, indent=4, sort_keys=True)))
    print("")

    while interactive:
        proceed = raw_input("Proceed? (yes/no) ")
        if proceed.lower() == 'y':
            print("Please type 'yes' or 'no'")
            continue

        if proceed.lower() != 'yes':
            return {'error': 'Aborted namespace reveal'}

        break

    # proceed!
    utxo_client = get_utxo_provider_client(config_path=config_path)
    tx_broadcaster = get_tx_broadcaster(config_path=config_path)
    res = do_namespace_reveal(namespace_id, reveal_addr, namespace_params['lifetime'], namespace_params['coeff'], namespace_params['base'], namespace_params['buckets'],
                              namespace_params['nonalpha_discount'], namespace_params['no_vowel_discount'], privkey, utxo_client, tx_broadcaster, config_path=config_path, proxy=proxy, safety_checks=True)

    return res


def cli_namespace_ready(args, interactive=True, config_path=CONFIG_PATH, proxy=None):
    """
    command: namespace_ready advanced
    help: Mark a namespace as ready
    arg: namespace_id (str) 'The namespace ID'
    arg: reveal_privkey (str) 'The private key used to import names'
    """

    import blockstack
    namespace_id = str(args.namespace_id)
    reveal_privkey = str(args.reveal_privkey)

    res = is_namespace_valid(namespace_id)
    if not res:
        return {'error': 'Invalid namespace ID'}
    
    try:
        reveal_privkey = keylib.ECPrivateKey(reveal_privkey).to_hex()

        # force compresssed 
        reveal_privkey = set_privkey_compressed(reveal_privkey, compressed=True)

        reveal_addr = virtualchain.get_privkey_address(reveal_privkey)
    except:
        return {'error': 'Invalid private keys'}

    # do we have enough btc?
    print("Calculating fees...")
    fees = get_price_and_fees(namespace_id, ['namespace_ready'], reveal_privkey, reveal_privkey, config_path=config_path, proxy=proxy )
    if 'error' in fees:
        return fees

    if 'warnings' in fees:
        return {'error': 'Not enough information for fee calculation: {}'.format( ", ".join(["'{}'".format(w) for w in fees['warnings']]) )}

    namespace_rec = get_namespace_blockchain_record(namespace_id, proxy=proxy)
    if 'error' in namespace_rec:
        return namespace_rec

    if namespace_rec['ready']:
        return {'error': 'Namespace is already launched'}

    launch_deadline = namespace_rec['reveal_block'] + blockstack.NAMESPACE_REVEAL_EXPIRE

    print("Cost breakdown:\n{}".format(json.dumps(fees, indent=4, sort_keys=True)))
    print("This command will launch the namespace '{}'".format(namespace_id))
    print("Once launched, *anyone* can register a name in it.")
    print("This namespace must be launched by block {}, so please run this command before block {}.".format(launch_deadline, launch_deadline - 144))
    print("THIS CANNOT BE UNDONE.")
    print("")
    while True:
        proceed = None
        if interactive:
            proceed = raw_input("Proceed? (yes/no) ")
        else:
            proceed = 'yes'

        if proceed.lower() == 'y':
            print("Please type 'yes' or 'no'")
            continue

        if proceed.lower() != 'yes':
            return {'error': 'Namespace launch aborted'}

        break

    # proceed!
    utxo_client = get_utxo_provider_client(config_path=config_path)
    tx_broadcaster = get_tx_broadcaster(config_path=config_path)
    res = do_namespace_ready(namespace_id, reveal_privkey, utxo_client, tx_broadcaster, config_path=config_path, proxy=proxy, safety_checks=True)
    return res


def cli_put_mutable(args, config_path=CONFIG_PATH, password=None, proxy=None, storage_drivers=None, storage_drivers_exclusive=False):
    """
    command: put_mutable advanced
    help: Low-level method to store off-chain signed data.
    arg: name (str) 'The name that points to the zone file to use'
    arg: data_id (str) 'The name of the data'
    arg: data_path (str) 'The path to the data to store'
    opt: privkey (str) 'The private key to sign with'
    opt: version (str) 'The version of this data to store'
    """
    
    password = get_default_password(password)
    
    fqu = str(args.name)
    data_id = str(args.data_id)
    data_path = str(args.data)

    data = None
    with open(data_path, 'r') as f:
        data = f.read()

    error = check_valid_name(fqu)
    if error:
        return {'error': error}

    config_dir = os.path.dirname(config_path)
    privkey = None
    if not hasattr(args, 'privkey') or args.privkey is None:
        
        # get the data private key from the wallet.
        # put_mutable() should only succeed if the zone file for this name
        # has the corresponding public key, since otherwise there would be
        # no way to authenticate this data.
        zfinfo = get_name_zonefile(fqu, proxy=proxy)
        if 'error' in zfinfo:
            log.error("unable to load zone file for {}: {}".format(fqu, zfinfo['error']))
            return {'error': 'unable to load or parse zone file for {}'.format(fqu)}
       
        if not user_zonefile_data_pubkey(zfinfo['zonefile']):
            log.error("zone file for {} has no public key".format(fqu))
            return {'error': 'zone file for {} has no public key'.format(fqu)}

        wallet_keys = get_wallet_keys(config_path, password)
        if 'error' in wallet_keys:
            return wallet_keys

        privkey = str(wallet_keys['data_privkey'])
        pubkey = keylib.key_formatting.compress(ecdsa_private_key(privkey).public_key().to_hex())
        zfpubkey = keylib.key_formatting.compress(user_zonefile_data_pubkey(zfinfo['zonefile']))
        if pubkey != zfpubkey:
            log.error("public key mismatch: wallet public key {} != zonefile public key {}".format(pubkey, zfpubkey))
            return {'error': 'public key mismatch: wallet public key {} does not match zone file public key {}'.format(pubkey, zfpubkey)}

    else:
        privkey = str(args.privkey)

    try:
        pubkey = ECPrivateKey(privkey).public_key().to_hex()
    except:
        if BLOCKSTACK_TEST:
            log.error("Invalid private key {}".format(privkey))
        return {'error': 'Failed to parse private key'}

    mutable_data_info = make_mutable_data_info(data_id, data, blockchain_id=fqu, config_path=config_path)
    mutable_data_payload = data_blob_serialize(mutable_data_info)

    proxy = get_default_proxy(config_path=config_path) if proxy is None else proxy
    sig = sign_data_payload(mutable_data_payload, privkey)

    result = put_mutable(mutable_data_info['fq_data_id'], mutable_data_payload, pubkey, sig, \
                         blockchain_id=fqu, config_path=config_path, proxy=proxy, storage_drivers=storage_drivers, storage_drivers_exclusive=storage_drivers_exclusive) 

    if 'error' in result:
        return result

    return result


def cli_put_immutable(args, config_path=CONFIG_PATH, password=None, proxy=None):
    """
    command: put_immutable advanced
    help: Put signed, blockchain-hashed data into your storage providers.
    arg: name (str) 'The name that points to the zone file to use'
    arg: data_id (str) 'The name of the data'
    arg: data (str) 'Path to the data to store'
    """

    password = get_default_password(password)
    config_dir = os.path.dirname(config_path)

    fqu = str(args.name)
    error = check_valid_name(fqu)
    if error:
        return {'error': error}

    data_path = str(args.data)
    with open(data_path, 'r') as f:
        data = f.read()

    wallet_keys = get_wallet_keys(config_path, password)
    if 'error' in wallet_keys:
        return wallet_keys

    proxy = get_default_proxy() if proxy is None else proxy

    result = put_immutable(
        fqu, str(args.data_id), data,
        wallet_keys=wallet_keys, proxy=proxy
    )

    if 'error' in result:
        return result
    
    data_hash = result['immutable_data_hash']
    result['hash'] = data_hash
    return result


def cli_get_mutable(args, config_path=CONFIG_PATH, proxy=None):
    """
    command: get_mutable advanced
    help: Low-level method to get signed off-chain data.
    arg: name (str) 'The blockchain ID that owns the data'
    arg: data_id (str) 'The name of the data'
    opt: data_pubkey (str) 'The public key to use to verify the data'
    opt: device_ids (str) 'A CSV of devices to query'
    """
    data_pubkey = str(args.data_pubkey) if hasattr(args, 'data_pubkey') and getattr(args, 'data_pubkey') is not None else None

    # get the list of device IDs to use 
    device_ids = getattr(args, 'device_ids', None)
    if device_ids:
        device_ids = device_ids.split(',')

    else:
        device_ids = [get_local_device_id(os.path.dirname(config_path))]

    result = get_mutable(str(args.data_id), device_ids, proxy=proxy, config_path=config_path, blockchain_id=str(args.name), data_pubkeys=[data_pubkey])
    if 'error' in result:
        return result

    return {'status': True, 'data': result['data']}


def cli_get_immutable(args, config_path=CONFIG_PATH, proxy=None):
    """
    command: get_immutable advanced
    help: Get signed, blockchain-hashed data from storage providers.
    arg: name (str) 'The name that points to the zone file with the data hash'
    arg: data_id_or_hash (str) 'Either the name or the SHA256 of the data to obtain'
    """
    proxy = get_default_proxy() if proxy is None else proxy

    if is_valid_hash( args.data_id_or_hash ):
        result = get_immutable(str(args.name), str(args.data_id_or_hash), proxy=proxy)
        if 'error' not in result:
            return result

    # either not a valid hash, or no such data with this hash.
    # maybe this hash-like string is the name of something?
    result = get_immutable_by_name(str(args.name), str(args.data_id_or_hash), proxy=proxy)
    if 'error' in result:
        return result

    return {
        'data': result['data'],
        'hash': result['hash']
    }


def cli_list_update_history(args, config_path=CONFIG_PATH):
    """
    command: list_update_history advanced
    help: List the history of update hashes for a name
    arg: name (str) 'The name whose data to list'
    """
    result = list_update_history(str(args.name))
    return result


def cli_list_zonefile_history(args, config_path=CONFIG_PATH):
    """
    command: list_zonefile_history advanced
    help: List the history of zonefiles for a name (if they can be obtained)
    arg: name (str) 'The name whose zonefiles to list'
    """
    result = list_zonefile_history(str(args.name))
    return result


def cli_list_immutable_data_history(args, config_path=CONFIG_PATH):
    """
    command: list_immutable_data_history advanced
    help: List all prior hashes of a given immutable datum
    arg: name (str) 'The name whose data to list'
    arg: data_id (str) 'The data identifier whose history to list'
    """
    result = list_immutable_data_history(str(args.name), str(args.data_id))
    return result


def cli_delete_immutable(args, config_path=CONFIG_PATH, proxy=None, password=None):
    """
    command: delete_immutable advanced
    help: Delete an immutable datum from a zonefile.
    arg: name (str) 'The name that owns the data'
    arg: data_id (str) 'The SHA256 of the data to remove, or the data ID'
    """

    password = get_default_password(password)

    config_dir = os.path.dirname(config_path)
    fqu = str(args.name)
    error = check_valid_name(fqu)
    if error:
        return {'error': error}

    wallet_keys = get_wallet_keys(config_path, password)
    if 'error' in wallet_keys:
        return wallet_keys

    if proxy is None:
        proxy = get_default_proxy()

    result = None
    if is_valid_hash(str(args.data_id)):
        result = delete_immutable(
            str(args.name), str(args.data_id),
            proxy=proxy, wallet_keys=wallet_keys
        )
    else:
        result = delete_immutable(
            str(args.name), None, data_id=str(args.data_id),
            proxy=proxy, wallet_keys=wallet_keys
        )

    return result


def cli_delete_mutable(args, config_path=CONFIG_PATH, password=None, proxy=None):
    """
    command: delete_mutable advanced
    help: Low-level method to delete signed off-chain data.
    arg: name (str) 'The name that owns the data'
    arg: data_id (str) 'The ID of the data to remove'
    opt: privkey (str) 'If given, the data private key to use'
    opt: device_ids (str) 'The CSV of device IDs'
    """ 
    password = get_default_password(password)
    
    data_id = str(args.data_id)
    fqu = str(args.name)
    error = check_valid_name(fqu)
    if error:
        return {'error': error}

    config_dir = os.path.dirname(config_path)

    # this should only succeed if the zone file is well-formed,
    # since otherwise no one would be able to get the public key
    # to verify the tombstones.
    zfinfo = get_name_zonefile(fqu, proxy=proxy)
    if 'error' in zfinfo:
        log.error("Unable to load zone file for {}: {}".format(fqu, zfinfo['error']))
        return {'error': 'Unable to load or parse zone file for {}'.format(fqu)}
   
    if not user_zonefile_data_pubkey(zfinfo['zonefile']):
        log.error("Zone file for {} has no public key".format(fqu))
        return {'error': 'Zone file for {} has no public key'.format(fqu)}

    privkey = None

    if hasattr(args, 'privkey') and args.privkey:
        privkey = str(args.privkey)

    else:
        wallet_keys = get_wallet_keys(config_path, password)
        if 'error' in wallet_keys:
            return wallet_keys

        privkey = wallet_keys['data_privkey']
        assert privkey

    proxy = get_default_proxy(config_path=config_path) if proxy is None else proxy

    device_ids = None
    if hasattr(args, 'device_ids') and args.device_ids is not None and len(str(args.device_ids)) > 0:
        device_ids = args.device_ids.split(',')
    else:
        device_ids = [get_local_device_id(os.path.dirname(config_path))]

    data_tombstones = make_data_tombstones(device_ids, data_id) 
    signed_data_tombstones = sign_data_tombstones(data_tombstones, privkey)

    result = delete_mutable(signed_data_tombstones, proxy=proxy, config_path=config_path)
    return result


def cli_get_name_blockchain_record(args, config_path=CONFIG_PATH):
    """
    command: get_name_blockchain_record advanced
    help: Get the raw blockchain record for a name
    arg: name (str) 'The name to list'
    """
    result = get_name_blockchain_record(str(args.name))
    return result


def cli_get_name_blockchain_history(args, config_path=CONFIG_PATH):
    """
    command: get_name_blockchain_history advanced
    help: Get a sequence of historic blockchain records for a name
    arg: name (str) 'The name to query'
    opt: start_block (int) 'The start block height'
    opt: end_block (int) 'The end block height'
    """
    start_block = args.start_block
    if start_block is None:
        start_block = FIRST_BLOCK_MAINNET
    else:
        start_block = int(args.start_block)

    end_block = args.end_block
    if end_block is None:
        # I would love to have to update this number in the future,
        # if it proves too small.  That would be a great problem
        # to have :-)
        end_block = 100000000
    else:
        end_block = int(args.end_block)

    result = get_name_blockchain_history(str(args.name), start_block, end_block)
    return result


def cli_get_namespace_blockchain_record(args, config_path=CONFIG_PATH):
    """
    command: get_namespace_blockchain_record advanced
    help: Get the raw namespace blockchain record for a name
    arg: namespace_id (str) 'The namespace ID to list'
    """
    result = get_namespace_blockchain_record(str(args.namespace_id))
    return result


def cli_lookup_snv(args, config_path=CONFIG_PATH):
    """
    command: lookup_snv advanced
    help: Use SNV to look up a name at a particular block height
    arg: name (str) 'The name to query'
    arg: block_id (int) 'The block height at which to query the name'
    arg: trust_anchor (str) 'The trusted consensus hash, transaction ID, or serial number from a higher block height than `block_id`'
    """
    result = snv_lookup(
        str(args.name),
        int(args.block_id),
        str(args.trust_anchor)
    )

    return result


def cli_get_name_zonefile(args, config_path=CONFIG_PATH, raw=True, proxy=None):
    """
    command: get_name_zonefile advanced raw
    help: Get a name's zonefile
    arg: name (str) 'The name to query'
    opt: json (str) 'If true is given, try to parse as JSON'
    """
    # the 'raw' kwarg is set by the API daemon to False to get back structured data

    name = str(args.name)
    parse_json = getattr(args, 'json', 'false')
    parse_json = parse_json is not None and parse_json.lower() in ['true', '1']

    result = get_name_zonefile(str(args.name), raw_zonefile=True)
    if 'error' in result:
        log.error("get_name_zonefile failed: %s" % result['error'])
        return result

    if 'zonefile' not in result:
        return {'error': 'No zonefile data'}

    if parse_json:
        # try to parse
        try:
            new_zonefile = decode_name_zonefile(name, result['zonefile'])
            assert new_zonefile is not None, "Failed to decode zone file"
            result['zonefile'] = result['zonefile']
        except Exception as e:
            if BLOCKSTACK_DEBUG:
                log.exception(e)

            return {'error': 'Non-standard zonefile.'}
    
    if raw:
        return result['zonefile']

    else:
        return result


def cli_get_names_owned_by_address(args, config_path=CONFIG_PATH):
    """
    command: get_names_owned_by_address advanced
    help: Get the list of names owned by an address
    arg: address (str) 'The address to query'
    """
    result = get_names_owned_by_address(str(args.address))
    return result


def cli_get_namespace_cost(args, config_path=CONFIG_PATH):
    """
    command: get_namespace_cost advanced
    help: Get the cost of a namespace
    arg: namespace_id (str) 'The namespace ID to query'
    """
    result = get_namespace_cost(str(args.namespace_id))
    return result


def get_offset_count(offset, count):
    return (
        int(offset) if offset is not None else -1,
        int(count) if count is not None else -1,
    )


def cli_get_all_names(args, config_path=CONFIG_PATH):
    """
    command: get_all_names advanced
    help: Get all names in existence, optionally paginating through them
    arg: page (int) 'The page of names to fetch (groups of 100)'
    """

    offset = int(args.page) * 100
    count = 100

    result = get_all_names(offset=offset, count=count)

    return result


def cli_get_all_namespaces(args, config_path=CONFIG_PATH):
    """
    command: get_all_namespaces
    help: Get the list of namespaces
    """
    result = get_all_namespaces()
    return result


def cli_get_names_in_namespace(args, config_path=CONFIG_PATH):
    """
    command: get_names_in_namespace advanced
    help: Get the names in a given namespace, optionally paginating through them
    arg: namespace_id (str) 'The ID of the namespace to query'
    arg: page (int) 'The page of names to fetch (groups of 100)'
    """

    offset = int(args.page) * 100
    count = 100

    result = get_names_in_namespace(str(args.namespace_id), offset, count)

    return result


def cli_get_nameops_at(args, config_path=CONFIG_PATH):
    """
    command: get_nameops_at advanced
    help: Get the list of name operations that occurred at a given block number
    arg: block_id (int) 'The block height to query'
    """
    result = get_nameops_at(int(args.block_id))
    return result


def cli_set_zonefile_hash(args, config_path=CONFIG_PATH, password=None):
    """
    command: set_zonefile_hash advanced
    help: Directly set the hash associated with the name in the blockchain.
    arg: name (str) 'The name to update'
    arg: zonefile_hash (str) 'The RIPEMD160(SHA256(zonefile)) hash'
    arg: owner_key (str) 'The key to be used if not the wallets ownerkey'
    arg: payment_key (str) 'The key to be used if not the wallets paymentkey'
    """
    password = get_default_password(password)

    conf = config.get_config(config_path)
    assert conf

    config_dir = os.path.dirname(config_path)
    fqu = str(args.name)

    error = check_valid_name(fqu)
    if error:
        return {'error': error}

    zonefile_hash = str(args.zonefile_hash)
    if re.match(r'^[a-fA-F0-9]+$', zonefile_hash) is None or len(zonefile_hash) != 40:
        return {'error': 'Not a valid zonefile hash'}

    # forward along to RESTful server (or registrar)
    log.debug("Update {}, zonefile_hash={}".format(fqu, zonefile_hash))
    rpc = local_api_connect(config_path=config_path)
    assert rpc

    try:
        args_ownerkey = getattr(args, 'owner_key', None)
        # NOTE: already did safety checks
        if args_ownerkey is None or len(args_ownerkey) == 0:
            owner_key = None
        else:
<<<<<<< HEAD
            owner_key = args.ownerkey

        resp = rpc.backend_update(fqu, None, zonefile_hash, owner_key = owner_key )

=======
            owner_key = args_ownerkey
        args_paymentkey = getattr(args, 'payment_key', None)
        if args_paymentkey is None or len(args_paymentkey) == 0:
            payment_key = None
        else:
            payment_key = args_paymentkey

        # NOTE: already did safety checks
        resp = rpc.backend_update(
            fqu, None, None, zonefile_hash, owner_key = owner_key, payment_key = payment_key)
>>>>>>> 6575c661
    except Exception as e:
        log.exception(e)
        return {'error': 'Error talking to server, try again.'}

    if 'error' in resp:
        log.debug('RPC error: {}'.format(resp['error']))
        return resp

    if (not 'success' in resp or not resp['success']) and 'message' in resp:
        return {'error': resp['message']}

    analytics_event('Set zonefile hash', {})

    resp['zonefile_hash'] = zonefile_hash
    return resp


def cli_unqueue(args, config_path=CONFIG_PATH):
    """
    command: unqueue advanced
    help: Remove a stuck transaction from the queue.
    arg: name (str) 'The affected name'
    arg: queue_id (str) 'The type of queue ("preorder", "register", "update", etc)'
    arg: txid (str) 'The transaction ID'
    """
    conf = config.get_config(config_path)
    queue_path = conf['queue_path']

    try:
        queuedb_remove(
            str(args.queue_id), str(args.name),
            str(args.txid), path=queue_path
        )
    except:
        msg = 'Failed to remove from queue\n{}'
        return {'error': msg.format(traceback.format_exc())}

    return {'status': True}


def find_datastore_device_pubkeys(blockchain_id, args_device_ids, args_device_pubkeys, full_application_name=None, datastore_id=None, proxy=None):
    """
    Find the list of (device ID, app-specific signing key) pairs for a given name.
    Use either the CSV string given in args (args_device_ids), or look it up from the token file.

    Return {'status': True, 'key_file': ..., 'device_ids': [{'device_id': ..., 'public_key': ...}...[} on success
    Return {'errro': ...} on error
    """
    pubkeys = None
    device_ids = None
    parsed_key_file = None

    assert full_application_name or datastore_id, "Need either full application name or datastore ID"

    # get the list of device IDs to use 
    if args_device_ids and args_device_pubkeys:
        device_ids = args_device_ids.split(',')
        device_pubkeys = args_device_pubkeys.split(',')
        assert len(device_ids) == len(device_pubkeys)

        pubkeys = []
        for i in xrange(0, len(device_ids)):
            entry = {
                'device_id': device_ids[i],
                'public_key': device_pubkeys[i]
            }
            pubkeys.append(entry)

    else:
        log.debug("Look up datastore public keys for '{}'".format(blockchain_id))
        
        if full_application_name is None:
            res = key_file_get(blockchain_id, cache=GLOBAL_CACHE, proxy=proxy)
            if 'error' in res:
                return {'error': 'Failed to load token file for "{}"'.format(blockchain_id)}

            parsed_key_file = res['key_file']

            res = key_file_get_app_name(parsed_key_file, datastore_id)
            if 'error' in res:
                return res

            full_application_name = res['full_application_name']

        # find from token file 
        res = lookup_app_pubkeys(blockchain_id, full_application_name, cache=GLOBAL_CACHE, proxy=proxy, parsed_key_file=parsed_key_file)
        if 'error' in res:
            return {'error': 'Failed to query application device list for {}: {}'.format(blockchain_id, res['error'])}

        parsed_key_file = res['key_file']
        device_ids = res['pubkeys'].keys()
        pubkeys = []
        for dev_id in device_ids:
            entry = {
                'device_id': dev_id,
                'public_key': res['pubkeys'][dev_id]
            }

            pubkeys.append(entry)

    return {'status': True, 'device_ids': device_ids, 'pubkeys': pubkeys, 'key_file': parsed_key_file}


def find_datastore_private_key(blockchain_id, full_application_name, arg_app_privkey, wallet_keys=None, config_path=CONFIG_PATH, password=None, proxy=None):
    """
    Find the application private key, using the blockchain ID and full application name to generate one
    if the given private key (e.g. from args) is None.

    Return {'status': True, 'privkey': ...} on success
    Return {'error': ...} on error
    """
    app_privkey = None
    if arg_app_privkey is None:
        # generate one
        if not wallet_keys:
            wallet_keys = get_wallet_keys(config_path, password)
            if 'error' in wallet_keys:
                return wallet_keys

        # derive keys
        app_root_privkey = get_app_root_privkey(get_owner_privkey_info(wallet_keys))
        app_privkey = get_app_privkey(app_root_privkey, full_application_name)
   
    else:
        app_privkey = str(arg_app_privkey)

    return {'status': True, 'privkey': app_privkey}


def cli_put_profile(args, config_path=CONFIG_PATH, password=None, proxy=None, force_data=False, wallet_keys=None):
    """
    command: put_profile advanced
    help: Set the profile for a blockchain ID.
    arg: blockchain_id (str) 'The blockchain ID.'
    arg: data (str) 'The profile as a JSON string, or a path to the profile.'
    """

    password = get_default_password(password)

    config_dir = os.path.dirname(config_path)
    conf = config.get_config(config_path)
    name = str(args.blockchain_id)
    profile_json_str = str(args.data)

    proxy = get_default_proxy() if proxy is None else proxy

    profile = None
    if not force_data and is_valid_path(profile_json_str) and os.path.exists(profile_json_str):
        # this is a path.  try to load it
        try:
            with open(profile_json_str, 'r') as f:
                profile_json_str = f.read()
        except:
            return {'error': 'Failed to load "{}"'.format(profile_json_str)}

    # try to parse it
    try:
        profile = json.loads(profile_json_str)
    except:
        return {'error': 'Invalid profile JSON'}

    if wallet_keys is None:
        wallet_keys = get_wallet_keys(config_path, password)
        if 'error' in wallet_keys:
            return wallet_keys

    required_storage_drivers = conf.get(
        'storage_drivers_required_write',
        config.BLOCKSTACK_REQUIRED_STORAGE_DRIVERS_WRITE
    )
    required_storage_drivers = required_storage_drivers.split()

    user_zonefile = get_name_zonefile(name, proxy=proxy)
    if 'error' in user_zonefile:
        return user_zonefile

    user_zonefile = user_zonefile['zonefile']
    if blockstack_profiles.is_profile_in_legacy_format(user_zonefile):
        msg = 'Profile in legacy format.  Please migrate it with the "migrate" command first.'
        return {'error': msg}

    res = put_profile(name, profile, user_zonefile=user_zonefile,
                       wallet_keys=wallet_keys, proxy=proxy,
                       required_drivers=required_storage_drivers, blockchain_id=name,
                       config_path=config_path)

    if 'error' in res:
        return res

    return {'status': True}


def cli_delete_profile(args, config_path=CONFIG_PATH, password=None, proxy=None, wallet_keys=None ):
    """
    command: delete_profile advanced
    help: Delete a profile from a blockchain ID.
    arg: blockchain_id (str) 'The blockchain ID.'
    """

    proxy = get_default_proxy() if proxy is None else proxy
    password = get_default_password(password)
    
    name = str(args.blockchain_id)

    if wallet_keys is None:
        wallet_keys = get_wallet_keys(config_path, password)
        if 'error' in wallet_keys:
            return wallet_keys

    res = delete_profile(name, user_data_privkey=wallet_keys['data_privkey'], proxy=proxy, wallet_keys=wallet_keys)
    return res


def cli_sync_zonefile(args, config_path=CONFIG_PATH, proxy=None, interactive=True, nonstandard=False):
    """
    command: sync_zonefile advanced
    help: Upload the current zone file to all storage providers.
    arg: name (str) 'Name of the zone file to synchronize.'
    opt: txid (str) 'NAME_UPDATE transaction ID that set the zone file.'
    opt: zonefile (str) 'The path to the zone file on disk, if unavailable from other sources.'
    opt: nonstandard (str) 'If true, do not attempt to parse the zonefile.  Just upload as-is.'
    """

    conf = config.get_config(config_path)

    assert 'server' in conf
    assert 'port' in conf
    assert 'queue_path' in conf

    queue_path = conf['queue_path']
    name = str(args.name)

    proxy = get_default_proxy(config_path=config_path) if proxy is None else proxy

    txid = None
    if hasattr(args, 'txid'):
        txid = getattr(args, 'txid')

    user_data, zonefile_hash = None, None

    if not nonstandard and getattr(args, 'nonstandard', None):
        nonstandard = args.nonstandard.lower() in ['yes', '1', 'true']

    if getattr(args, 'zonefile', None) is not None:
        # zonefile path given
        zonefile_path = str(args.zonefile)
        zonefile_info = analyze_zonefile_string(name, zonefile_path, proxy=proxy)
        if 'error' in zonefile_info:
            log.error("Failed to analyze user zonefile: {}".format(zonefile_info['error']))
            return {'error': zonefile_info['error']}

        if zonefile_info.get('nonstandard'):
            log.warning("Non-standard zone file")
            if interactive and not nonstandard:
                proceed = prompt_invalid_zonefile()
                if not proceed:
                    return {'error': 'Non-standard zone file'}

        user_data = zonefile_info['zonefile_str']

    if txid is None or user_data is None:
        # load zonefile and txid from queue?
        queued_data = queuedb_find('update', name, path=queue_path)
        if queued_data:
            # find the current one (get raw zonefile)
            log.debug("%s updates queued for %s" % (len(queued_data), name))
            for queued_zfdata in queued_data:
                update_data = queue_extract_entry(queued_zfdata)
                zfdata = update_data.get('zonefile', None)
                if zfdata is None:
                    continue

                user_data = zfdata
                txid = queued_zfdata.get('tx_hash', None)
                break

        if user_data is None:
            # not in queue.  Maybe it's available from one of the storage drivers?
            log.debug('no pending updates for "{}"; try storage'.format(name))
            user_data = get_name_zonefile( name, raw_zonefile=True )
            if 'error' in user_data:
                msg = 'Failed to get zonefile: {}'
                log.error(msg.format(user_data['error']))
                return user_data

            user_data = user_data['zonefile']

        # have user data
        zonefile_hash = storage.get_zonefile_data_hash(user_data)

        if txid is None:

            # not in queue.  Fetch from blockstack server
            name_rec = get_name_blockchain_record(name, proxy=proxy)
            if 'error' in name_rec:
                msg = 'Failed to get name record for {}: {}'
                log.error(msg.format(name, name_rec['error']))
                msg = 'Failed to get name record to look up tx hash.'
                return {'error': msg}

            # find the tx hash that corresponds to this zonefile
            if name_rec['op'] == NAME_UPDATE:
                if name_rec['value_hash'] == zonefile_hash:
                    txid = name_rec['txid']
            else:
                name_history = name_rec['history']
                for history_key in reversed(sorted(name_history)):
                    name_history_item = name_history[history_key]

                    op = name_history_item.get('op', None)
                    if op is None:
                        continue

                    if op != NAME_UPDATE:
                        continue

                    value_hash = name_history_item.get('value_hash', None)

                    if value_hash is None:
                        continue

                    if value_hash != zonefile_hash:
                        continue

                    txid = name_history_item.get('txid', None)
                    break

        if txid is None:
            log.error('Unable to lookup txid for update {}, {}'.format(name, zonefile_hash))
            return {'error': 'Unable to lookup txid that wrote zonefile'}

    # can proceed to replicate
    res = zonefile_data_replicate(
        name, user_data, txid,
        [(conf['server'], conf['port'])],
        config_path=config_path
    )

    if 'error' in res:
        log.error('Failed to replicate zonefile: {}'.format(res['error']))
        return res

    return {'status': True, 'zonefile_hash': zonefile_hash}


def cli_convert_legacy_profile(args, config_path=CONFIG_PATH):
    """
    command: convert_legacy_profile advanced
    help: Convert a legacy profile into a modern profile.
    arg: path (str) 'Path on disk to the JSON file that contains the legacy profile data from Onename'
    """

    profile_json_str, profile = None, None

    try:
        with open(args.path, 'r') as f:
            profile_json_str = f.read()

        profile = json.loads(profile_json_str)
    except:
        return {'error': 'Failed to load profile JSON'}

    # should have 'profile' key
    if 'profile' not in profile:
        return {'error': 'JSON has no "profile" key'}

    profile = profile['profile']
    profile = blockstack_profiles.get_person_from_legacy_format(profile)

    return profile


def get_app_name(appname):
    """
    Get the application name, or if not given, the default name
    """
    return appname if appname is not None else '_default'


def cli_app_publish( args, config_path=CONFIG_PATH, interactive=False, password=None, proxy=None ):
    """
    command: app_publish advanced
    help: Publish a Blockstack application
    arg: blockchain_id (str) 'The blockchain ID that will own the application'
    arg: app_domain (str) 'The application domain name'
    arg: methods (str) 'A comma-separated list of API methods this application will call'
    arg: index_file (str) 'The path to the index file'
    opt: urls (str) 'A comma-separated list of URLs to publish the index file to'
    opt: drivers (str) 'A comma-separated list of storage drivers for clients to use'
    """
  
    password = get_default_password(password)

    blockchain_id = str(args.blockchain_id)
    app_domain = str(args.app_domain)

    config_dir = os.path.dirname(config_path)
    if proxy is None:
        proxy = get_default_proxy(config_path)

    index_file_data = None
    try:
        with open(args.index_file, 'r') as f:
            index_file_data = f.read()

    except:
        return {'error': 'Failed to load index file'}

    methods = None
    if hasattr(args, 'methods') and args.methods is not None:
        methods = str(args.methods).split(',')
        # TODO: validate
        
    else:
        methods = []

    drivers = []
    if hasattr(args, 'drivers') and args.drivers is not None:
        drivers = str(args.drivers).split(",")

    uris = []
    index_data_id = '{}/index.html'.format(app_domain)
    if not hasattr(args, 'urls') or args.urls is not None:
        urls = str(args.urls).split(',')
    
    else:
        urls = get_driver_urls( index_data_id, get_storage_handlers() )

    uris = [url_to_uri_record(u, datum_name=index_data_id) for u in urls]

    wallet_keys = get_wallet_keys(config_path, password)
    if 'error' in wallet_keys:
        return wallet_keys

    res = app_publish( blockchain_id, app_domain, methods, uris, index_file_data, app_driver_hints=drivers, wallet_keys=wallet_keys, proxy=proxy, config_path=config_path )
    if 'error' in res:
        return res

    return {'status': True}


def cli_app_get_config( args, config_path=CONFIG_PATH, interactive=False, proxy=None ):
    """
    command: app_get_config advanced
    help: Get the configuration structure for an application.
    arg: blockchain_id (str) 'The app owner blockchain ID'
    arg: app_domain (str) 'The application domain name'
    """

    if proxy is None:
        proxy = get_default_proxy(config_path)

    blockchain_id = str(args.blockchain_id)
    app_domain = str(args.app_domain)

    app_config = app_get_config(blockchain_id, app_domain, proxy=proxy, config_path=config_path )
    return app_config


def cli_app_get_resource( args, config_path=CONFIG_PATH, interactive=False, proxy=None ):
    """
    command: app_get_resource advanced
    help: Get an application resource from mutable storage.
    arg: blockchain_id (str) 'The app owner blockchain ID'
    arg: app_domain (str) 'The application domain name'
    arg: res_path (str) 'The resource path'
    opt: pubkey (str) 'The public key'
    """

    if proxy is None:
        proxy = get_default_proxy(config_path)

    blockchain_id = str(args.blockchain_id)
    app_domain = str(args.app_domain)
    res_path = str(args.res_path)

    pubkey = None
    if hasattr(args, "pubkey") and args.pubkey:
        pubkey = str(args.pubkey)

    res = app_get_resource( blockchain_id, app_domain, res_path, data_pubkey=pubkey, proxy=proxy, config_path=config_path )
    return res


def cli_app_put_resource( args, config_path=CONFIG_PATH, interactive=False, proxy=None, password=None ):
    """
    command: app_put_resource advanced
    help: Store an application resource from mutable storage.
    arg: blockchain_id (str) 'The app owner blockchain ID'
    arg: app_domain (str) 'The application domain name'
    arg: res_path (str) 'The location to which to store this resource'
    arg: res_file (str) 'The path on disk to the resource to upload'
    """

    if proxy is None:
        proxy = get_default_proxy(config_path)

    password = get_default_password(password)

    blockchain_id = str(args.blockchain_id)
    app_domain = str(args.app_domain)
    res_path = str(args.res_path)
    res_file_path = str(args.res_file)

    resdata = None
    if not os.path.exists(res_file_path):
        return {'error': 'No such file or directory'}

    with open(res_file_path, "r") as f:
        resdata = f.read()

    config_dir = os.path.dirname(config_path)
    wallet_keys = get_wallet_keys(config_path, password)
    if 'error' in wallet_keys:
        return wallet_keys

    res = app_put_resource( blockchain_id, app_domain, res_path, resdata, proxy=proxy, wallet_keys=wallet_keys, config_path=config_path )
    return res


def cli_app_delete_resource( args, config_path=CONFIG_PATH, interactive=False, proxy=None, password=None ):
    """
    command: app_delete_resource advanced
    help: Delete an application resource from mutable storage.
    arg: blockchain_id (str) 'The app owner blockchain ID'
    arg: app_domain (str) 'The application domain name'
    arg: res_path (str) 'The location to which to store this resource'
    """

    if proxy is None:
        proxy = get_default_proxy(config_path)

    password = get_default_password(password)

    blockchain_id = str(args.blockchain_id)
    app_domain = str(args.app_domain)
    res_path = str(args.res_path)

    config_dir = os.path.dirname(config_path)
    wallet_keys = get_wallet_keys(config_path, password)
    if 'error' in wallet_keys:
        return wallet_keys

    res = app_delete_resource( blockchain_id, app_domain, res_path, proxy=proxy, wallet_keys=wallet_keys, config_path=config_path )
    return res


def find_api_password( config_path=CONFIG_PATH, interactive=False ):
    """
    Get the API password to use
    Return {'status': True, 'api_pass': ...} on success
    Return {'error': ...} on error
    """
    # get API password 
    api_pass = get_secret("BLOCKSTACK_API_PASSWORD")
    if api_pass is None:
        conf = config.get_config(config_path)
        if conf:
            api_pass = conf.get('api_password', None)

    if api_pass is None:
        if interactive:
            try:
                api_pass = getpass.getpass("API password: ")
            except KeyboardInterrupt:
                return {'error': 'Keyboard interrupt'}

        else:
            return {'error': 'No API password set'}
            
    return {'status': True, 'api_pass': api_pass}


def device_app_setup(blockchain_id, app_domain, this_device_id, app_privkey, config_path=CONFIG_PATH, api_pass=None, password=None, interactive=False):
    """
    Link a device to an application.
    * If the user hasn't signed into this application anywhere yet, then do nothing and return success (i.e. a call to create_datastore() will take care of this)
    * If the user has signed into this application before, but from a different device, then put a store an empty device root and put the root URL into the key file
    * If the user has signed into this application with this device, then simply proceed to return success.

    Return {'status': True, 'device_ids': [...], 'public_keys': [...]} on success
    Return {'error': ...} on error
    """

    # find key file for this blockchain ID, if given 
    res = key_file_get(blockchain_id, cache=GLOBAL_CACHE)
    if 'error' in res:
        log.error("Failed to get key file for {}".format(blockchain_id))
        return {'error': 'Failed to look up key file for {}: {}'.format(blockchain_id, res['error'])}

    parsed_key_file = res['key_file']

    # is this device registered in the key file?
    res = lookup_delegated_device_pubkeys(blockchain_id, cache=GLOBAL_CACHE, parsed_key_file=parsed_key_file)
    if 'error' in res:
        log.error("Failed to find device IDs in key file for {}".format(blockchain_id))
        return {'error': 'Failed to look up device IDs for {}: {}'.format(blockchain_id, res['error'])}

    device_pubkeys = res['pubkeys']

    if this_device_id not in device_pubkeys.keys():
        msg = "This device ({}) is not registered in the key file for {}.  Please add it with `blockstack add_device {} {}`".format(this_device_id, blockchain_id, blockchain_id, this_device_id)
        print(msg, file=sys.stderr)

        return {'error': msg}

    # have we logged into this app with this blockchain ID and this device before?
    res = lookup_app_listing(blockchain_id, app_domain, parsed_key_file=parsed_key_file)
    if 'error' in res:
        log.error("Failed to find app public keys from {} for {}".format(blockchain_id, app_domain))
        return {'error': 'Failed to find app public keys from {} for {}: {}'.format(blockchain_id, app_domain, res['error'])}

    app_info = res['app_info']

    device_ids = app_info.keys()
    public_keys = [res[dev_id]['public_key'] for dev_id in device_ids]

    if this_device_id not in app_info.keys():
        # have never signed into this app with this blockchain ID on this device.
        # have we signed in from another device?
        datastore_id = None

        multiple_datastores = {}
        datastore_device_id = None

        root_urls = []

        for dev_id in app_info.keys():
            if app_info[dev_id]['datastore_id']:
                if datastore_id is None:
                    datastore_id = app_info[dev_id]['datastore_id']
                    datastore_device_id = dev_id
                elif app_info[dev_id]['datastore_id'] != datastore_id:
                    log.warning("Multiple datastore IDs detected: {}".format(app_info[dev_id]['datastore_id']))
                    multiple_datastores[dev_id] = app_info[dev_id]['datastore_id']

        if multiple_datastores:
            # key file data got corrupted
            # we have multiple devices each claiming different datastores for the same app
            return {'error': 'Invalid key file: the following devices claim to have datastores for {}: {}'.format(app_domain, ','.join(multiple_datastores.keys() + [datastore_device_id]))}

        if datastore_id is None:
            # first-ever sign in.
            # datastore record doesn't exist yet
            log.debug("First-ever sign-in to {}".format(app_domain))
            datastore_id = datastore_get_id(get_pubkey_hex(app_privkey))
        
        else:
            # link the datastore ID to this device's key file.
            # need owner keys
            wallet_keys = get_wallet_keys(config_path, password)
            if 'error' in wallet_keys:
                return wallet_keys

            owner_privkey = wallet_keys['owner_privkey']

            # get signing private key 
            res = find_signing_privkey(parsed_key_file, owner_privkey)
            if 'error' in res:
                return res

            signing_privkey = res['signing_privkey']
            
            # update the app bundle in the key file to point to this device root
            res = key_file_add_app(blockchain_id, datastore_id, parsed_key_file, this_device_id, app_domain, app_privkey, signing_privkey, cache=GLOBAL_CACHE, config_path=config_path)
            if 'error' in res:
                msg = "Failed to add {} to key file for {}: {}".format(app_domain, blockchain_id, res['error'])
                log.error(msg)
                return {'error': msg}
            
            # now other devices and users can discover this data
            log.debug("Now device {} can access {} as {}!".format(this_device_id, app_domain, blockchain_id))

        device_ids.append(this_device_id)
        public_keys.append(get_pubkey_hex(app_privkey))

    else: 
        # get from token file
        device_ids = app_info.keys()
        public_keys = [app_info[dev_id]['public_key'] for dev_id in device_ids]

    return {'status': True, 'public_keys': public_keys, 'device_ids': device_ids}


def cli_app_signin(args, config_path=CONFIG_PATH, interactive=True, password=None):
    """
    command: app_signin advanced
    help: Create a session token for the RESTful API for a given application
    arg: blockchain_id (str) 'The blockchain ID of the caller'
    arg: privkey (str) 'The app-specific private key to use'
    arg: app_domain (str) 'The fully-qualified application domain'
    arg: api_methods (str) 'A CSV of requested methods to allow'
    opt: device_ids (str) 'A CSV of device IDs that can write to the app datastore'
    opt: public_keys (str) 'A CSV of public keys that can write to the app datastore'
    opt: this_device_id (str) 'The device ID to log in as'
    """

    blockchain_id = None
    if getattr(args, 'blockchain_id'):
        blockchain_id = str(args.blockchain_id)

    app_domain = str(args.app_domain)
    api_methods = str(args.api_methods)
    app_privkey = str(args.privkey)

    device_ids = ''
    if getattr(args, 'device_ids', None):
        device_ids = str(args.device_ids)
    
    public_keys = ''
    if getattr(args, 'public_keys', None):
        public_keys = str(args.public_keys)

    api_methods = api_methods.split(',')
    device_ids = device_ids.split(',')
    public_keys = public_keys.split(',')

    password = get_default_password(config_path)

    if (len(device_ids) > 0 or len(public_keys) > 0) and len(device_ids) != len(public_keys):
        return {'error': 'Mismatch between device IDs and public keys'}
    
    if device_ids == ['']:
        device_ids = []

    if public_keys == ['']:
        public_keys = []

    for pubk in public_keys:
        try:
            keylib.ECPublicKey(pubk)
        except:
            return {'error': 'Invalid public key: {}'.format(pubk)}
    
    # get API password 
    res = find_api_password(config_path=config_path, interactive=interactive)
    if 'error' in res:
        return res

    api_pass = res['api_pass']
            
    # TODO: validate API methods
    # TODO: fetch api methods from app domain, if need be
    
    if getattr(args, 'this_device_id', None):
        this_device_id = str(args.this_device_id)
        log.warning("Signing in as device {}".format(this_device_id))

    else:
        this_device_id = config.get_local_device_id(config_dir=os.path.dirname(config_path))
    
    if blockchain_id is None:
        # no key file. device IDs and public keys are required
        if not device_ids or not public_keys:
            return {'error': 'If no blockchain ID is given, then device_ids and public_keys are required'}

    else:
        res = device_app_setup(blockchain_id, app_domain, this_device_id, app_privkey, config_path=config_path, api_pass=api_pass, password=password)
        if 'error' in res:
            return res
        
        device_ids = res['device_ids']
        public_keys = res['public_keys']
    
    rpc = local_api_connect(config_path=config_path, api_pass=api_pass)
    sesinfo = rpc.backend_signin(blockchain_id, app_privkey, app_domain, api_methods, device_ids, public_keys, this_device_id) 
    if 'error' in sesinfo:
        return sesinfo

    return {'status': True, 'token': sesinfo['token']}


def cli_sign_profile( args, config_path=CONFIG_PATH, proxy=None, password=None, interactive=False ):
    """
    command: sign_profile advanced raw
    help: Sign a JSON file to be used as a profile.
    arg: path (str) 'The path to the profile data on disk.'
    opt: privkey (str) 'The optional private key to sign it with (defaults to the data private key in your wallet)'
    """

    if proxy is None:
        proxy = get_default_proxy(config_path=config_path)
    
    password = get_default_password(password)

    config_dir = os.path.dirname(config_path)
    path = str(args.path)
    data_json = None
    try:
        with open(path, 'r') as f:
            dat = f.read()
            data_json = json.loads(dat)
    except Exception as e:
        if os.environ.get("BLOCKSTACK_DEBUG") == "1":
            log.exception(e)

        log.error("Failed to load {}".format(path))
        return {'error': 'Failed to load {}'.format(path)}

    privkey = None
    if hasattr(args, "privkey") and args.privkey:
        privkey = str(args.privkey)

    else:
        wallet_keys = get_wallet_keys( config_path, password )
        if 'error' in wallet_keys:
            return wallet_keys

        if not wallet_keys.has_key('data_privkey'):
            log.error("No data private key in the wallet.  You may need to explicitly select a private key.")
            return {'error': 'No data private key set.\nTry passing your owner private key.'}

        privkey = wallet_keys['data_privkey']

    privkey = ECPrivateKey(privkey).to_hex()
    pubkey = get_pubkey_hex(privkey)

    res = storage.serialize_mutable_data(data_json, privkey, pubkey, key_file=True)
    if res is None:
        return {'error': 'Failed to sign and serialize profile'}

    # sanity check 
    assert storage.parse_mutable_data(res, pubkey)

    return res


def cli_verify_profile( args, config_path=CONFIG_PATH, proxy=None, interactive=False ):
    """
    command: verify_profile advanced
    help: Verify a profile JWT and deserialize it into a profile object.
    arg: name (str) 'The name that points to the public key to use to verify.'
    arg: path (str) 'The path to the profile data on disk'
    opt: pubkey (str) 'The public key to use to verify. Overrides `name`.'
    """

    if proxy is None:
        proxy = get_default_proxy(config_path=config_path)

    name = str(args.name)
    path = str(args.path)
    pubkey = None
    owner_address = None

    if not os.path.exists(path):
        return {'error': 'No such file or directory'}

    if hasattr(args, 'pubkey') and args.pubkey is not None:
        pubkey = str(args.pubkey)
        try:
            pubkey = keylib.ECPublicKey(pubkey).to_hex()
        except Exception as e:
            log.exception(e)
            return {'error': 'Invalid public key : "{}"'.format(pubkey)}

    if pubkey is None:
        zonefile_data = None
        name_rec = None
        # get the pubkey 
        zonefile_data_res = get_name_zonefile(
            name, proxy=proxy, raw_zonefile=True, include_name_record=True
        )
        if 'error' not in zonefile_data_res:
            zonefile_data = zonefile_data_res['zonefile']
            name_rec = zonefile_data_res['name_record']
        else:
            return {'error': "Failed to get zonefile data: {}".format(name)}

        # parse 
        zonefile_dict = None
        try:
            zonefile_dict = blockstack_zones.parse_zone_file(zonefile_data)
        except:
            return {'error': 'Nonstandard zone file'}

        pubkey = user_zonefile_data_pubkey(zonefile_dict)
        if pubkey is None:
            # fall back to owner hash
            owner_address = str(name_rec['address'])
            if virtualchain.is_multisig_address(owner_address):
                return {'error': 'No data public key in zone file, and owner is a p2sh address'}

            else:
                log.warn("Falling back to owner address")

    profile_data = None
    try:
        with open(path, 'r') as f:
            profile_data = f.read()
    except:
        return {'error': 'Failed to read profile file'}

    res = storage.parse_mutable_data(profile_data, pubkey, public_key_hash=owner_address)
    if res is None:
        return {'error': 'Failed to verify profile'}

    return res


def cli_sign_data( args, config_path=CONFIG_PATH, proxy=None, password=None, interactive=False ):
    """
    command: sign_data advanced raw
    help: Sign data to be used in a data store.
    arg: path (str) 'The path to the profile data on disk.'
    opt: privkey (str) 'The optional private key to sign it with (defaults to the data private key in your wallet)'
    """

    if proxy is None:
        proxy = get_default_proxy(config_path=config_path)
    
    password = get_default_password(password)

    config_dir = os.path.dirname(config_path)
    path = str(args.path)
    data = None
    try:
        with open(path, 'r') as f:
            data = f.read()
            data = data_blob_serialize(data)

    except Exception as e:
        if os.environ.get("BLOCKSTACK_DEBUG") == "1":
            log.exception(e)

        log.error("Failed to load {}".format(path))
        return {'error': 'Failed to load {}'.format(path)}

    privkey = None
    if hasattr(args, "privkey") and args.privkey:
        privkey = str(args.privkey)

    else:
        wallet_keys = get_wallet_keys( config_path, password )
        if 'error' in wallet_keys:
            return wallet_keys

        if not wallet_keys.has_key('data_privkey'):
            log.error("No data private key in the wallet.  You may need to explicitly select a private key.")
            return {'error': 'No data private key set.\nTry passing your owner private key.'}

        privkey = wallet_keys['data_privkey']

    privkey = ECPrivateKey(privkey).to_hex()
    pubkey = get_pubkey_hex(privkey)

    res = storage.serialize_mutable_data(data, privkey, pubkey)
    if res is None:
        return {'error': 'Failed to sign and serialize data'}

    # sanity check
    if BLOCKSTACK_DEBUG:
        assert storage.parse_mutable_data(res, pubkey)

    if BLOCKSTACK_TEST:
        log.debug("Verified {} with {}".format(res, pubkey))

    return res


def cli_verify_data( args, config_path=CONFIG_PATH, proxy=None, interactive=True ):
    """
    command: verify_data advanced raw
    help: Verify signed data and return the payload.
    arg: name (str) 'The name that points to the public key to use to verify.'
    arg: path (str) 'The path to the profile data on disk'
    opt: pubkey (str) 'The public key to use to verify. Overrides `name`.'
    """
    if proxy is None:
        proxy = get_default_proxy(config_path=config_path)

    name = str(args.name)
    path = str(args.path)
    pubkey = None

    if not os.path.exists(path):
        return {'error': 'No such file or directory'}

    if hasattr(args, 'pubkey') and args.pubkey is not None:
        pubkey = str(args.pubkey)
        try:
            pubkey = keylib.ECPublicKey(pubkey).to_hex()
        except Exception as e:
            if BLOCKSTACK_DEBUG:
                log.exception(e)

            return {'error': 'Invalid public key'}

    if pubkey is None:
        zonefile_data = None

        # get the pubkey 
        zonefile_data_res = get_name_zonefile(
            name, proxy=proxy, raw_zonefile=True
        )
        if 'error' not in zonefile_data_res:
            zonefile_data = zonefile_data_res['zonefile']
        else:
            return {'error': "Failed to get zonefile data: {}".format(name)}

        # parse 
        zonefile_dict = None
        try:
            zonefile_dict = blockstack_zones.parse_zone_file(zonefile_data)
        except:
            return {'error': 'Nonstandard zone file'}

        pubkey = user_zonefile_data_pubkey(zonefile_dict)
        if pubkey is None:
            return {'error': 'No data public key in zone file'}

    data = None
    try:
        with open(path, 'r') as f:
            data = f.read().strip()
    except:
        return {'error': 'Failed to read file'}

    if BLOCKSTACK_TEST:
        log.debug("Verify {} with {}".format(data, pubkey))

    res = storage.parse_mutable_data(data, pubkey)
    if res is None:
        return {'error': 'Failed to verify data'}

    return data_blob_parse(res)


def cli_validate_zone_file(args, config_path=CONFIG_PATH, proxy=None):
    """
    command: validate_zone_file advanced
    help: Validate an on-disk zone file to ensure that is properly formatted.
    arg: name (str) 'The name that will use this zone file'
    arg: zonefile_path (str) 'The path on disk to the zone file'
    opt: verbose (str) 'Pass True to see more analysis beyond "valid" or "invalid".'
    """
    
    name = str(args.name)
    zonefile_path = str(args.zonefile_path)
    verbose = str(getattr(args, 'verbose', '')).lower() in ['true', 'yes', '1']

    if not os.path.exists(zonefile_path):
        return {'error': 'No such file or directory: {}'.format(zonefile_path)}

    zonefile_data = None
    try:
        with open(zonefile_path, 'r') as f:
            zonefile_data = f.read()

    except Exception as e:
        if BLOCKSTACK_DEBUG:
            log.exception(e)

        return {'error': 'Failed to read zone file.'}

    res = analyze_zonefile_string(name, zonefile_data, force_data=True, check_current=False, proxy=proxy)
    if verbose:
        return res
       
    # simplify...
    if res['nonstandard']:
        return {'error': 'Nonstandard zone file data'}

    return {'status': True}


def cli_list_devices( args, config_path=CONFIG_PATH, proxy=None ):
    """
    command: list_devices advanced
    help: Get the list of device IDs and public keys for a particular application
    arg: blockchain_id (str) 'The blockchain ID whose devices to list'
    arg: appname (str) 'The name of the application'
    """
    
    raise NotImplementedError("Missing token file parsing logic")


def cli_add_device( args, config_path=CONFIG_PATH, proxy=None ):
    """
    command: add_device advanced
    help: Add a device that can read and write your data
    arg: blockchain_id (str) 'The blockchain ID whose profile to update'
    opt: device_id (str) 'The ID of the device to add, if not this one'
    """

    raise NotImplementedError("Missing token file parsing logic")
    

def cli_remove_device( args, config_path=CONFIG_PATH, proxy=None ):
    """
    command: remove_device advanced
    help: Remove a device so it can no longer access your application data
    arg: blockchain_id (str) 'The blockchain ID whose profile to update'
    arg: device_id (str) 'The ID of the device to remove'
    """
    
    raise NotImplementedError("Missing token file parsing logic")


def find_signing_privkey( parsed_key_file, owner_privkey_info ):
    """
    Get the signing private key from this owner key
    Return {'status': True, 'signing_privkey': ...} on success
    Return {'error': ...} on failure
    """
    # find the device-specific private key 
    res = deduce_name_privkey(parsed_key_file, owner_privkey_info)
    if 'error' in res:
        msg = "Failed to deduce name owner private key for this device: {}".format(res['error'])
        log.error(msg)
        return {'error': msg}
    
    name_privkey = res['name_privkey']
    signing_privkey = get_signing_privkey(name_privkey)
    return {'status': True, 'signing_privkey': signing_privkey}


def create_datastore_by_type( datastore_type, datastore_privkey, session, drivers=None, this_device_id=None, config_path=CONFIG_PATH ):
    """
    Create a datastore or a collection for the given user with the given name.
    Return {'status': True, 'root_urls': ..., 'datastore_urls': ...} on success
    Return {'error': ...} on error
    """

    session_payload = jsontokens.decode_token(session)['payload']
    blockchain_id = session_payload['blockchain_id']

    data_pubkeys = session_payload['app_public_keys']
    device_ids = [dk['device_id'] for dk in data_pubkeys]

    app_domain = session_payload['app_domain']

    datastore_pubkey = get_pubkey_hex(datastore_privkey)
    datastore_id = datastore_get_id(datastore_pubkey)

    rpc = local_api_connect(config_path=config_path, api_session=session)
    if rpc is None:
        return {'error': 'API endpoint not running. Please start it with `api start`'}

    datastore_info = make_datastore_info( datastore_type, datastore_pubkey, device_ids, driver_names=drivers, this_device_id=this_device_id, config_path=config_path)
    if 'error' in datastore_info:
        return datastore_info
   
    # can put
    res = put_datastore(rpc, datastore_info, datastore_privkey, config_path=config_path)
    if 'error' in res:
        return res
    
    # update key file
    return {'status': True, 'root_urls': res['root_urls'], 'datastore_urls': res['datastore_urls']}


def get_datastore_by_type( datastore_type, blockchain_id, app_name, datastore_id, device_ids, config_path=CONFIG_PATH ):
    """
    Get a datastore or collection.
    Return the datastore object on success
    Return {'error': ...} on error
    """
    rpc = local_api_connect(config_path=config_path)
    if rpc is None:
        return {'error': 'API endpoint not running. Please start it with `api start`'}

    datastore_info = rpc.backend_datastore_get(blockchain_id, app_name, datastore_id=datastore_id, device_ids=device_ids)
    if 'error' in datastore_info:
        return datastore_info

    datastore = datastore_info['datastore']
    if datastore['type'] != datastore_type:
        return {'error': '{} is a {}'.format(datastore_id, datastore['type'])}

    return datastore


def delete_datastore_by_type( datastore_type, datastore_privkey, session, force=False, config_path=CONFIG_PATH ):
    """
    Delete a datastore or collection.
    Return {'status': True} on success
    Return {'error': ...} on error
    """
    session_payload = jsontokens.decode_token(session)['payload']
    
    blockchain_id = session_payload['blockchain_id']
    app_domain = urlparse.urlparse(session_payload['app_domain']).netloc
    
    # NOTE: only valid for single-reader storage
    datastore_id = session_payload['app_user_id']
    data_pubkeys = session_payload['app_public_keys']
    
    rpc = local_api_connect(config_path=config_path, api_session=session)
    if rpc is None:
        return {'error': 'API endpoint not running. Please start it with `api start`'}
   
    res = delete_datastore(rpc, datastore_privkey, blockchain_id=blockchain_id, full_app_name=app_domain, datastore_id=datastore_id, data_pubkeys=data_pubkeys, config_path=config_path)
    return res


def datastore_file_get(datastore_type, path, blockchain_id=None, full_app_name=None, data_pubkeys=None, datastore_id=None, force=False, config_path=CONFIG_PATH, proxy=None ):
    """
    Get a file from a datastore or collection.
    Return {'status': True, 'data': ...} on success
    Return {'error': ...} on error
    """
    # connect 
    rpc = local_api_connect(config_path=config_path)
    if rpc is None:
        return {'error': 'API endpoint not running. Please start it with `api start`'}
    
    res = datastore_getfile(rpc, path, blockchain_id=blockchain_id, full_app_name=full_app_name, datastore_id=datastore_id, data_pubkeys=data_pubkeys, config_path=config_path, force=force, proxy=proxy)
    return res


def datastore_file_put(datastore_type, app_name, datastore_privkey, path, data, session, datastore_id=None, force_data=False, force=False, config_path=CONFIG_PATH ):
    """
    Put a file int oa datastore or collection.
    Return {'status': True} on success
    Return {'error': ...} on failure.

    If this is a collection, then path must be in the root directory
    """
    
    session_payload = jsontokens.decode_token(session)['payload']
    blockchain_id = session_payload['blockchain_id']
    data_pubkeys = session_payload['app_public_keys']

    # is this a path, and are we allowed to take paths?
    if is_valid_path(data) and os.path.exists(data) and not force_data:
        log.warning("Using data in file {}".format(data))
        try:
            with open(data) as f:
                data = f.read()
        except:
            return {'error': 'Failed to read "{}"'.format(data)}
    
    # connect 
    rpc = local_api_connect(config_path=config_path, api_session=session)
    if rpc is None:
        return {'error': 'API endpoint not running. Please start it with `api start`'}

    log.debug("putfile {} to {}".format(path, datastore_id))

    res = datastore_putfile( rpc, path, data, datastore_privkey, data_pubkeys=data_pubkeys, config_path=config_path, datastore_id=datastore_id, full_app_name=app_name, blockchain_id=blockchain_id )
    if 'error' in res:
        return res

    return res


def datastore_path_stat(datastore_type, path, this_device_id, blockchain_id=None, full_app_name=None, data_pubkeys=None, datastore_id=None, force=False, config_path=CONFIG_PATH ):
    """
    Stat a path in a datastore or collection
    Return {'status': True, 'file_info': ...} on success
    Return {'error': ...} on error
    """
    # connect 
    rpc = local_api_connect(config_path=config_path)
    if rpc is None:
        return {'error': 'API endpoint not running. Please start it with `api start`'}
    
    res = datastore_stat( rpc, path, this_device_id, blockchain_id=blockchain_id, datastore_id=datastore_id, data_pubkeys=data_pubkeys, full_app_name=full_app_name, force=force, config_path=config_path )
    return res


def datastore_files_list(datastore_type, blockchain_id=None, full_app_name=None, data_pubkeys=None, datastore_id=None, force=False, timestamp=0, config_path=CONFIG_PATH ):
    """
    List the files in a datastore or collection
    Return {'status': True, 'root': ...} on success
    Return {'error': ...} on error
    """
    # connect 
    rpc = local_api_connect(config_path=config_path)
    if rpc is None:
        return {'error': 'API endpoint not running. Please start it with `api start`'}
    
    res = rpc.backend_datastore_get_root(blockchain_id=blockchain_id, datastore_id=datastore_id, full_app_name=full_app_name, data_pubkeys=data_pubkeys, timestamp=timestamp, force=force)
    if 'error' in res:
        return res

    return {'status': True, 'root': res['root']}


def datastore_files_list_device(datastore_type, device_id, blockchain_id=None, full_app_name=None, data_pubkeys=None, datastore_id=None, force=False, config_path=CONFIG_PATH ):
    """
    List the files in a datastore or collection from a specific device
    Return {'status': True, 'device_root_page': ...} on success
    Return {'error': ...} on error
    """
    # connect 
    rpc = local_api_connect(config_path=config_path)
    if rpc is None:
        return {'error': 'API endpoint not running. Please start it with `api start`'}

    res = rpc.backend_datastore_get_device_root(device_id, blockchain_id=blockchain_id, datastore_id=datastore_id, full_app_name=full_app_name, data_pubkeys=data_pubkeys, force=force)
    if 'error' in res:
        return res

    return {'status': True, 'device_root_page': res['device_root_page']}


def cli_get_device_keys( args, config_path=CONFIG_PATH ):
    """
    command: get_device_keys advanced
    help: Get the device IDs and public keys for a blockchain ID
    arg: blockchain_id (str) 'The blockchain Id'
    """
    blockchain_id = str(args.blockchain_id)

    # TODO: implement token file support 
    log.warning("Token file support is NOT IMPLEMENTED")
    
    # find the "data public key"
    

def cli_get_datastore( args, config_path=CONFIG_PATH, proxy=None ):
    """
    command: get_datastore advanced
    help: Get a datastore record
    arg: blockchain_id (str) 'The ID of the owner'
    arg: app_name (str) 'The fully-qualified application name (ends in .1 or .x)'
    opt: datastore_id (str) 'The application datastore ID'
    opt: device_ids (str) 'The CSV of device IDs owned by the blockchain ID'
    """
    blockchain_id = None
    app_name = None
    datastore_id = None
    device_ids = None
    parsed_key_file = None

    if proxy is None:
        proxy = get_default_proxy(config_path=config_path)

    if getattr(args, 'blockchain_id', None):
        blockchain_id = str(args.blockchain_id)

    if getattr(args, 'app_name', None):
        app_name = str(args.app_name)

    if getattr(args, 'datastore_id', None):
        datastore_id = str(args.datastore_id)

    if getattr(args, 'device_ids', None) is not None:
        device_ids = args.device_ids.split(',')

    else:
        if not is_name_valid(blockchain_id): 
            return {'error': 'Device IDs are required when the blockchain ID is not known'}

        res = lookup_delegated_device_pubkeys(blockchain_id, cache=GLOBAL_CACHE, proxy=proxy)
        if 'error' in res:
            return res
    
    if not device_ids:
        device_ids = [get_local_device_id(config_dir=os.path.dirname(config_path))]

    return get_datastore_by_type('datastore', blockchain_id, app_name, datastore_id, device_ids, config_path=config_path )


def cli_create_datastore( args, config_path=CONFIG_PATH, proxy=None, password=None ):
    """
    command: create_datastore advanced 
    help: Make a new datastore
    arg: privkey (str) 'The ECDSA private key of the datastore'
    arg: session (str) 'The API session token'
    opt: drivers (str) 'A CSV of drivers to use.'
    opt: this_device_id (str) 'If given, this is the ID of this device'
    """

    if proxy is None:
        proxy = get_default_proxy()
    
    password = get_default_password(password)

    this_device_id = None
    if getattr(args, 'this_device_id', None):
        this_device_id = str(args.this_device_id)
    else:
        this_device_id = get_local_device_id(config_dir=os.path.dirname(config_path))

    privkey = str(args.privkey)
    session_str = str(args.session)
    session = jsontokens.decode_token(session_str)['payload']

    blockchain_id = session['blockchain_id']
    app_domain = session['app_domain']

    drivers = getattr(args, 'drivers', None)
    if drivers:
        drivers = drivers.split(',')
    
    wallet_keys = None
    parsed_key_file = None

    if blockchain_id:
        # verify that there's no datastore record in the key file yet 
        wallet_keys = get_wallet_keys( config_path, password )
        if 'error' in wallet_keys:
            return wallet_keys

        # find key file for this blockchain ID, if given 
        res = key_file_get(blockchain_id, cache=GLOBAL_CACHE, proxy=proxy)
        if 'error' in res:
            log.error("Failed to get key file for {}".format(blockchain_id))
            return {'error': 'Failed to look up key file for {}: {}'.format(blockchain_id, res['error'])}

        parsed_key_file = res['key_file']
        res = lookup_app_listing(blockchain_id, app_domain, proxy=proxy, parsed_key_file=parsed_key_file)
        if 'error' in res:
            log.error("Failed to look up app listing for {} in {}'s key file: {}".format(app_domain, blockchain_id, res['error']))
            return {'error': 'Failed to parse key file for {} to look for app-specific keys for {}'.format(blockchain_id, app_domain)}

        app_info = res['app_info']
        if len(app_info.keys()) > 0:
            # this datastore already exists
            return {'error': 'Datastore already exists: created by device {}'.format(app_info.keys()[0])}

    # create the datastore
    res = create_datastore_by_type('datastore', privkey, str(args.session), drivers=drivers, this_device_id=this_device_id, config_path=config_path )
    if 'error' in res:
        return res
    
    root_urls = res['root_urls']
    datastore_urls = res['datastore_urls']

    if blockchain_id:
        # add this datastore record to the key file
        datastore_id = datastore_get_id(get_pubkey_hex(privkey))
        
        # get signing private key 
        res = find_signing_privkey(parsed_key_file, wallet_keys['owner_privkey'])
        if 'error' in res:
            return res

        signing_privkey = res['signing_privkey']
        
        # insert URLs
        res = key_file_add_app(blockchain_id, datastore_id, parsed_key_file, this_device_id, app_domain, privkey, signing_privkey, datastore_urls=datastore_urls, root_urls=root_urls, cache=GLOBAL_CACHE, config_path=config_path)
        if 'error' in res:
            msg = "Failed to add application to key file for {}: {}".format(blockchain_id, res['error'])
            log.error(msg)
            return {'error': msg}

    return {'status': True, 'root_urls': root_urls, 'datastore_urls': datastore_urls}


def cli_delete_datastore( args, config_path=CONFIG_PATH ):
    """
    command: delete_datastore advanced 
    help: Delete a datastore owned by a given user, and all of the data it contains.
    arg: privkey (str) 'The ECDSA private key of the datastore'
    arg: session (str) 'The API session token'
    opt: force (str) 'If True, then delete the datastore even if it cannot be emptied'
    """
    
    blockchain_id = None
    if getattr(args, 'blockchain_id', None):
        blockchain_id = str(args.blockchain_id)

    privkey = str(args.privkey)
    force = False
    if hasattr(args, 'force'):
        force = (str(args.force).lower() in ['1', 'true', 'force', 'yes'])

    return delete_datastore_by_type('datastore', privkey, str(args.session), force=force, config_path=config_path)
 

def cli_datastore_getfile( args, config_path=CONFIG_PATH, interactive=False, proxy=None ):
    """
    command: datastore_getfile advanced raw
    help: Get a file from a datastore.
    arg: blockchain_id (str) 'The ID of the datastore owner'
    arg: app_name (str) 'The fully-qualified application name'
    arg: path (str) 'The path to the file to load'
    opt: datastore_id (str) 'The ID of the application datastore'
    opt: force (str) 'If True, then tolerate stale data faults.'
    opt: device_ids (str) 'If given, a CSV of device IDs owned by the blockchain ID'
    opt: device_pubkeys (str) 'If given, a CSV of device public keys owned by the blockchain ID'
    """
    
    if proxy is None:
        proxy = get_default_proxy(config_path)

    blockchain_id = getattr(args, 'blockchain_id', '')
    if blockchain_id is None or len(blockchain_id) == 0:
        blockchain_id = None
    else:
        blockchain_id = str(blockchain_id)
    
    app_name = getattr(args, 'app_name', '')
    if app_name is None or len(app_name) == 0:
        app_name = None
    else:
        app_name = str(app_name)

    datastore_id = getattr(args, 'datastore_id', '')
    if datastore_id is None or len(datastore_id) == 0:
        datastore_id = None
    else:
        datastore_id = str(args.datastore_id)

    path = str(args.path)
    force = False
    device_ids = None

    if hasattr(args, 'force') and args.force.lower() in ['1', 'true']:
        force = True
    
    data_pubkeys = None

    if blockchain_id is None or app_name is None:
        res = find_datastore_device_pubkeys(blockchain_id, getattr(args, 'device_ids', None), getattr(args, 'device_pubkeys', None), full_application_name=app_name, datastore_id=datastore_id, proxy=proxy)
        if 'error' in res:
            return {'error': 'Failed to query device list for {}: {}'.format(blockchain_id, res['error'])}
       
        data_pubkeys = res['pubkeys']

    res = datastore_file_get('datastore', path, blockchain_id=blockchain_id, full_app_name=app_name, data_pubkeys=data_pubkeys, datastore_id=datastore_id, force=force, config_path=config_path, proxy=proxy)
    if json_is_error(res):
        return res

    # just the data
    return res['data']


def cli_datastore_stat(args, config_path=CONFIG_PATH, interactive=False, proxy=None ):
    """
    command: datastore_stat advanced
    help: Stat a file or directory in the datastore, returning only the header for files but returning the entire listing for directories.
    arg: blockchain_id (str) 'The ID of the datastore owner'
    arg: app_name (str) 'The fully-qualified application name'
    arg: path (str) 'The path to the file or directory to stat'
    opt: datastore_id (str) 'The datastore ID'
    opt: force (str) 'If True, then tolerate stale inode data.'
    opt: device_ids (str) 'If given, a CSV of device IDs owned by the blockchain ID'
    opt: device_pubkeys (str) 'If given, a CSV of device public keys owned by the blockchain ID'
    opt: this_device_id (str) 'If given, this is the ID of ths device'
    """
    
    if proxy is None:
        proxy = get_default_proxy(config_path=config_path)
    
    blockchain_id = getattr(args, 'blockchain_id', '')
    if blockchain_id is None or len(blockchain_id) == 0:
        blockchain_id = None
    else:
        blockchain_id = str(blockchain_id)

    app_name = getattr(args, 'app_name', '')
    if app_name is None or len(app_name) == 0:
        app_name = None
    else:
        app_name = str(app_name)

    datastore_id = getattr(args, 'datastore_id', '')
    if datastore_id is None or len(datastore_id) == 0:
        datastore_id = None
    else:
        datastore_id = str(args.datastore_id)

    this_device_id = getattr(args, 'this_device_id', '')
    if this_device_id is None or len(this_device_id) == 0:
        this_device_id = get_local_device_id(config_dir=os.path.dirname(config_path))
    else:
        this_device_id = str(args.this_device_id)

    path = str(args.path)
    force = False
    device_ids = None

    if hasattr(args, 'force') and args.force.lower() in ['1', 'true']:
        force = True
    
    data_pubkeys = None

    if blockchain_id is None or app_name is None:
        res = find_datastore_device_pubkeys(blockchain_id, getattr(args, 'device_ids', None), getattr(args, 'device_pubkeys', None), full_application_name=app_name, datastore_id=datastore_id, proxy=proxy)
        if 'error' in res:
            return {'error': 'Failed to query device list for {}: {}'.format(blockchain_id, res['error'])}
   
        data_pubkeys = res['pubkeys']

    res = datastore_path_stat('datastore', path, this_device_id, blockchain_id=blockchain_id, full_app_name=app_name, data_pubkeys=data_pubkeys, datastore_id=datastore_id, force=force, config_path=config_path) 
    if json_is_error(res):
        return res

    return res


def cli_datastore_putfile(args, config_path=CONFIG_PATH, interactive=False, force_data=False ):
    """
    command: datastore_putfile advanced 
    help: Put a file into the datastore at the given path.
    arg: privkey (str) 'The app-specific data private key'
    arg: path (str) 'The path to the new file'
    arg: data (str) 'The data to store, or a path to a file with the data'
    arg: session (str) 'The API session token'
    opt: force (str) 'If True, then tolerate stale inode data.'
    opt: datastore_id (str) 'If given, this is the datastore ID'
    """
   
    datastore_id = None
    if getattr(args, 'datastore_id', None):
        datastore_id = str(args.datastore_id)

    path = str(args.path)
    data = str(args.data)
    privkey = str(args.privkey)
    force = (str(getattr(args, 'force', '')).lower() in ['1', 'true'])

    session = jsontokens.decode_token(str(args.session))
    app_domain = session['payload']['app_domain']

    return datastore_file_put('datastore', app_domain, privkey, path, data, str(args.session), datastore_id=datastore_id, force_data=force_data, force=force, config_path=config_path )


def cli_datastore_deletefile(args, config_path=CONFIG_PATH, interactive=False ):
    """
    command: datastore_deletefile advanced
    help: Delete a file from the datastore.
    arg: privkey (str) 'The datastore private key'
    arg: path (str) 'The path to the file to delete'
    arg: session (str) 'The API session token'
    opt: force (str) 'If True, then tolerate stale inode data.'
    opt: datastore_id (str) 'If given, this is the datastore ID'
    """
 
    datastore_id = None

    if getattr(args, 'datastore_id', None):
        datastore_id = str(args.datastore_id)

    path = str(args.path)
    privkey = str(args.privkey)
    force = (str(getattr(args, 'force', '')).lower() in ['1', 'true'])
    
    session_str = str(args.session)
    session = jsontokens.decode_token(session_str)
    blockchain_id = session['payload']['blockchain_id']
    data_pubkeys = session['payload']['app_public_keys']
    device_ids = [dk['device_id'] for dk in session['payload']['app_public_keys']]
    app_domain = session['payload']['app_domain']

    # connect 
    rpc = local_api_connect(config_path=config_path, api_session=session_str)
    if rpc is None:
        return {'error': 'API endpoint not running. Please start it with `api start`'}

    res = datastore_deletefile( rpc, path, privkey, data_pubkeys, blockchain_id=blockchain_id, full_app_name=app_domain, datastore_id=datastore_id, force=force, config_path=config_path )
    return res


def cli_datastore_listfiles(args, config_path=CONFIG_PATH, interactive=False, proxy=None ):
    """
    command: datastore_listfiles advanced
    help: List all files in an application.
    arg: blockchain_id (str) 'The ID of the datastore owner'
    arg: app_name (str) 'The fully-qualified application name'
    opt: datastore_id (str) 'The ID of the application datastore'
    opt: force (str) 'If True, then tolerate stale data faults.'
    opt: device_ids (str) 'If given, a CSV of device IDs owned by the blockchain ID'
    opt: device_pubkeys (str) 'If given, a CSV of device public keys owned by the blockchain ID'
    """
    if proxy is None:
        proxy = get_default_proxy(config_path=config_path)

    blockchain_id = getattr(args, 'blockchain_id', '')
    if blockchain_id is None or len(blockchain_id) == 0:
        blockchain_id = None
    else:
        blockchain_id = str(blockchain_id)

    app_name = getattr(args, 'app_name', '')
    if app_name is None or len(app_name) == 0:
        app_name = None
    else:
        app_name = str(app_name)

    datastore_id = getattr(args, 'datastore_id', '')
    if datastore_id is None or len(datastore_id) == 0:
        datastore_id = None
    else:
        datastore_id = str(args.datastore_id)

    force = False
    device_ids = None

    if hasattr(args, 'force') and args.force.lower() in ['1', 'true']:
        force = True
    
    data_pubkeys = None
    if blockchain_id is None or app_name is None:
        res = find_datastore_device_pubkeys(blockchain_id, getattr(args, 'device_ids', None), getattr(args, 'device_pubkeys', None), full_application_name=app_name, datastore_id=datastore_id, proxy=proxy)
        if 'error' in res:
            return {'error': 'Failed to query device list for {}: {}'.format(blockchain_id, res['error'])}
       
        data_pubkeys = res['pubkeys']

    res = datastore_files_list("datastore", blockchain_id=blockchain_id, full_app_name=app_name, data_pubkeys=data_pubkeys, datastore_id=datastore_id, force=force, config_path=config_path)
    return res


def cli_datastore_device_listfiles(args, config_path=CONFIG_PATH, interactive=False, proxy=None):
    """
    command: datastore_device_listfiles advanced
    help: List all files in an application.
    arg: blockchain_id (str) 'The ID of the datastore owner'
    arg: app_name (str) 'The fully-qualified application name'
    arg: device_id (str) 'The device to query'
    opt: datastore_id (str) 'The ID of the application datastore'
    opt: force (str) 'If True, then tolerate stale data faults.'
    opt: device_ids (str) 'If given, a CSV of device IDs owned by the blockchain ID'
    opt: device_pubkeys (str) 'If given, a CSV of device public keys owned by the blockchain ID'
    """
    if proxy is None:
        proxy = get_default_proxy(config_path=config_path)

    blockchain_id = getattr(args, 'blockchain_id', '')
    if len(blockchain_id) == 0:
        blockchain_id = None
    else:
        blockchain_id = str(blockchain_id)

    app_name = getattr(args, 'app_name', '')
    if app_name is None or len(app_name) == 0:
        app_name = None
    else:
        app_name = str(app_name)

    datastore_id = getattr(args, 'datastore_id', '')
    if datastore_id is None or len(datastore_id) == 0:
        datastore_id = None
    else:
        datastore_id = str(args.datastore_id)
    
    device_id = getattr(args, 'device_id', '')

    force = False
    device_ids = None

    if hasattr(args, 'force') and args.force.lower() in ['1', 'true']:
        force = True
    
    data_pubkeys = None
    if blockchain_id is None or app_name is None:
        res = find_datastore_device_pubkeys(blockchain_id, getattr(args, 'device_ids', None), getattr(args, 'device_pubkeys', None), full_application_name=app_name, datastore_id=datastore_id, proxy=proxy)
        if 'error' in res:
            return {'error': 'Failed to query device list for {}: {}'.format(blockchain_id, res['error'])}
       
        data_pubkeys = res['pubkeys']

    res = datastore_files_list_device("datastore", device_id, blockchain_id=blockchain_id, full_app_name=app_name, data_pubkeys=data_pubkeys, datastore_id=datastore_id, force=force, config_path=config_path)
    return res


def cli_datastore_get_id(args, config_path=CONFIG_PATH, interactive=False ):
    """
    command: datastore_get_id advanced
    help: Get the ID of an application data store
    arg: datastore_privkey (str) 'The datastore private key'
    """
    datastore_id = datastore_get_id(get_pubkey_hex(str(args.datastore_privkey)))
    return {'status': True, 'datastore_id': datastore_id}


def cli_start_server( args, config_path=CONFIG_PATH, interactive=False ):
    """
    command: start_server advanced
    help: Start a Blockstack indexing server
    opt: foreground (str) 'If True, then run in the foreground.'
    opt: working_dir (str) 'The directory which contains the server state.'
    opt: testnet (str) 'If True, then communicate with Bitcoin testnet.'
    """

    foreground = False
    testnet = False
    working_dir = args.working_dir

    if args.foreground:
        foreground = str(args.foreground)
        foreground = (foreground.lower() in ['1', 'true', 'yes', 'foreground'])

    if args.testnet:
        testnet = str(args.testnet)
        testnet = (testnet.lower() in ['1', 'true', 'yes', 'testnet3'])

    cmds = ['blockstack-core', 'start']
    if foreground:
        cmds.append('--foreground')

    if testnet:
        cmds.append('--testnet3')

    # TODO: use subprocess
    if working_dir is not None:
        working_dir_envar = 'VIRTUALCHAIN_WORKING_DIR="{}"'.format(working_dir)
        cmds = [working_dir_envar] + cmds

    cmd_str = " ".join(cmds)
    
    log.debug('Execute: {}'.format(cmd_str))
    exit_status = os.system(cmd_str)

    if not os.WIFEXITED(exit_status) or os.WEXITSTATUS(exit_status) != 0:
        error_str = 'Failed to execute "{}". Exit code {}'.format(cmd_str, exit_status)
        return {'error': error_str}

    return {'status': True}


def cli_stop_server( args, config_path=CONFIG_PATH, interactive=False ):
    """
    command: stop_server advanced
    help: Stop a running Blockstack indexing server
    opt: working_dir (str) 'The directory which contains the server state.'
    """

    working_dir = args.working_dir

    cmds = ['blockstack-core', 'stop']

    if working_dir is not None:
        working_dir_envar = 'VIRTUALCHAIN_WORKING_DIR="{}"'.format(working_dir)
        cmds = [working_dir_envar] + cmds

    cmd_str = " ".join(cmds)

    # TODO: use subprocess
    log.debug('Execute: {}'.format(cmd_str))
    exit_status = os.system(cmd_str)

    if not os.WIFEXITED(exit_status) or os.WEXITSTATUS(exit_status) != 0:
        error_str = 'Failed to execute "{}". Exit code {}'.format(cmd_str, exit_status)
        return {'error': error_str}

    return {'status': True}
<|MERGE_RESOLUTION|>--- conflicted
+++ resolved
@@ -1723,13 +1723,8 @@
         if args_ownerkey is None or len(args_ownerkey) == 0:
             owner_key = None
         else:
-<<<<<<< HEAD
-            owner_key = args.ownerkey
-
-        resp = rpc.backend_update(fqu, user_data_txt, None, owner_key = owner_key )
-
-=======
             owner_key = args_ownerkey
+
         args_paymentkey = getattr(args, 'payment_key', None)
         if args_paymentkey is None or len(args_paymentkey) == 0:
             payment_key = None
@@ -1738,8 +1733,8 @@
 
         # NOTE: already did safety checks
         resp = rpc.backend_update(
-            fqu, user_data_txt, None, None, owner_key = owner_key, payment_key = payment_key)
->>>>>>> 6575c661
+            fqu, user_data_txt, None, owner_key = owner_key, payment_key = payment_key)
+
     except Exception as e:
         log.exception(e)
         return {'error': 'Error talking to server, try again.'}
@@ -3948,13 +3943,8 @@
         if args_ownerkey is None or len(args_ownerkey) == 0:
             owner_key = None
         else:
-<<<<<<< HEAD
-            owner_key = args.ownerkey
-
-        resp = rpc.backend_update(fqu, None, zonefile_hash, owner_key = owner_key )
-
-=======
             owner_key = args_ownerkey
+
         args_paymentkey = getattr(args, 'payment_key', None)
         if args_paymentkey is None or len(args_paymentkey) == 0:
             payment_key = None
@@ -3963,8 +3953,8 @@
 
         # NOTE: already did safety checks
         resp = rpc.backend_update(
-            fqu, None, None, zonefile_hash, owner_key = owner_key, payment_key = payment_key)
->>>>>>> 6575c661
+            fqu, None, zonefile_hash, owner_key = owner_key, payment_key = payment_key)
+
     except Exception as e:
         log.exception(e)
         return {'error': 'Error talking to server, try again.'}
