--- conflicted
+++ resolved
@@ -778,13 +778,8 @@
             op = 'register'
             log.debug("register {}".format(name))
             res = internal.cli_register(name, zonefile_txt, recipient_address, min_confs,
-<<<<<<< HEAD
-                                        unsafe_reg, interactive=False, force_data=True,
+                                        unsafe_reg, owner_key, payment_key, interactive=False, force_data=True,
                                         cost_satoshis=cost_satoshis, make_key_file=make_key_file)
-=======
-                                        unsafe_reg, owner_key, payment_key, interactive=False, force_data=True,
-                                        cost_satoshis=cost_satoshis, make_profile = make_profile)
->>>>>>> 6575c661
 
         if 'error' in res:
             log.error("Failed to {} {}".format(op, name))
@@ -4622,28 +4617,19 @@
             return self.get_response(req)
 
 
-<<<<<<< HEAD
-    def backend_preorder(self, fqu, cost_satoshis, user_zonefile, key_file, transfer_address, min_payment_confs,
-                         unsafe_reg = False):
-=======
-    def backend_preorder(self, fqu, cost_satoshis, user_zonefile, user_profile,
+    def backend_preorder(self, fqu, cost_satoshis, user_zonefile, key_file,
                          transfer_address, min_payment_confs, unsafe_reg = False,
                          payment_key = None, owner_key = None):
->>>>>>> 6575c661
         """
         Queue up a name for registration.
         """
 
         if is_api_server(self.config_dir):
             # directly invoke the registrar
-<<<<<<< HEAD
-            return backend.registrar.preorder(fqu, cost_satoshis, user_zonefile, key_file, transfer_address, min_payment_confs, config_path=self.config_path, unsafe_reg=unsafe_reg)
-=======
             return backend.registrar.preorder(
-                fqu, cost_satoshis, user_zonefile, user_profile, transfer_address,
+                fqu, cost_satoshis, user_zonefile, key_file, transfer_address,
                 min_payment_confs, config_path = self.config_path, unsafe_reg = unsafe_reg,
                 owner_key = owner_key, payment_key = payment_key)
->>>>>>> 6575c661
 
         else:
             res = self.check_version()
@@ -4667,21 +4653,15 @@
             if cost_satoshis is not None:
                 data['cost_satoshis'] = cost_satoshis
 
-<<<<<<< HEAD
             if key_file:
+                log.warning("Will make an empty keyfile")
                 data['make_key_file'] = True
-=======
+
             if payment_key is not None:
                 data['payment_key'] = payment_key
+
             if owner_key is not None:
                 data['owner_key'] = owner_key
-
-            if user_profile:
-                # aaron: I'm making explicit a previously-baked-in assumption
-                #   if the user_profile was given to this function, and we make an RPC
-                #   cli_register() should make a *new* empty profile.
-                data['make_profile'] = True
->>>>>>> 6575c661
 
             if unsafe_reg:
                 data['unsafe'] = True
@@ -4691,25 +4671,17 @@
             return self.get_response(req)
 
 
-<<<<<<< HEAD
-    def backend_update(self, fqu, zonefile_txt, zonefile_hash, owner_key=None):
-=======
-    def backend_update(self, fqu, zonefile_txt, profile, zonefile_hash,
+    def backend_update(self, fqu, zonefile_txt, zonefile_hash,
                        owner_key = None, payment_key = None):
->>>>>>> 6575c661
         """
         Queue an update
         """
         if is_api_server(self.config_dir):
             # directly invoke the registrar
-<<<<<<< HEAD
-            return backend.registrar.update(fqu, zonefile_txt, zonefile_hash, None, config_path=self.config_path, owner_key=owner_key)
-=======
             return backend.registrar.update(
-                fqu, zonefile_txt, profile, zonefile_hash, None,
+                fqu, zonefile_txt, zonefile_hash, None,
                 config_path=self.config_path, owner_key=owner_key,
                 payment_key=payment_key)
->>>>>>> 6575c661
 
         else:
             res = self.check_version()
