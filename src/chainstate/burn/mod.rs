--- conflicted
+++ resolved
@@ -27,18 +27,15 @@
 pub const CHAINSTATE_VERSION: &'static str = "22.0.0.0";
 pub const CONSENSUS_HASH_LIFETIME : u32 = 24;
 
+use std::fmt;
+
 use burnchains::Txid;
 use burnchains::Address;
 use burnchains::PublicKey;
 use burnchains::BurnchainHeaderHash;
 
-<<<<<<< HEAD
-use util::hash::Hash160;
 use util::vrf::VRFProof;
-=======
-use std::fmt;
 use util::hash::{Hash160, to_hex};
->>>>>>> d99ffefd
 
 use sha2::Sha256;
 use ripemd160::Ripemd160;
