--- conflicted
+++ resolved
@@ -147,10 +147,6 @@
     let contract_sk = StacksPrivateKey::new();
 
     let num_rounds = 4;
-<<<<<<< HEAD
-=======
-    let _contract_addr = to_addr(&contract_sk);
->>>>>>> 7d162419
 
     let mut run_loop = testnet::helium::RunLoop::new(conf);
     run_loop.apply_on_new_tenures(|round, tenure| {
