--- conflicted
+++ resolved
@@ -219,15 +219,9 @@
             Value::UInt(1003));
 
         assert!(!is_committed(
-<<<<<<< HEAD
             &block.as_transaction(|tx| tx.run_contract_call(&p1, &contract_identifier,
                                      "mint-after", 
                                      &[Value::UInt(25)], |_, _| false)).unwrap().0));
-=======
-            &block.run_contract_call(&p1, &contract_identifier,
-                                     "mint-after",
-                                     &[Value::UInt(25)], |_, _| false).unwrap().0));
->>>>>>> 2f233abd
         block.commit_block();
     }
 
