from flask import request, jsonify, render_template, redirect, url_for

from . import v1auth
from ..parameters import parameters_required
from ..errors import APIError
from .registration import register_user


@v1auth.route('/registered')
def registered():
    return render_template('registered.html')


@v1auth.route('/signup', methods=['GET', 'POST'])
def signup():
<<<<<<< HEAD
    if request.method == 'POST':
        if request.form and 'email' in request.form:
            email = request.form['email']
            try:
                user = register_user(email)
            except APIError:
                return "user already exists"
            return redirect(url_for('v1auth.registered'))
        else:
            return "something went wrong"
=======
	if request.method == 'POST':
		if 'email' in request.form and len(request.form['email']):
			email = request.form['email']
			try:
				user = register_user(email)
			except APIError:
				return render_template('emailtaken.html')
			return redirect(url_for('v1auth.registered'))
		else:
			return render_template('400.html')
>>>>>>> 3da555ee

    return render_template('signup.html')<|MERGE_RESOLUTION|>--- conflicted
+++ resolved
@@ -13,28 +13,15 @@
 
 @v1auth.route('/signup', methods=['GET', 'POST'])
 def signup():
-<<<<<<< HEAD
     if request.method == 'POST':
-        if request.form and 'email' in request.form:
+        if 'email' in request.form and len(request.form['email']):
             email = request.form['email']
             try:
                 user = register_user(email)
             except APIError:
-                return "user already exists"
+                return render_template('emailtaken.html')
             return redirect(url_for('v1auth.registered'))
         else:
-            return "something went wrong"
-=======
-	if request.method == 'POST':
-		if 'email' in request.form and len(request.form['email']):
-			email = request.form['email']
-			try:
-				user = register_user(email)
-			except APIError:
-				return render_template('emailtaken.html')
-			return redirect(url_for('v1auth.registered'))
-		else:
-			return render_template('400.html')
->>>>>>> 3da555ee
+            return render_template('400.html')
 
     return render_template('signup.html')