--- conflicted
+++ resolved
@@ -47,7 +47,6 @@
             Err(err) => err.duration(),
         }.as_secs() as u64;
 
-<<<<<<< HEAD
         let genesis_timestamp = match std::env::var("NEON_GENESIS_TIMESTAMP") {
             Ok(val) =>  match val.parse::<u64>() {
                 Ok(val) => val,
@@ -57,28 +56,17 @@
         };
 
         let time_since_genesis = now - genesis_timestamp;
-=======
-        let time_since_genesis = now - config.neon.genesis_timestamp;
->>>>>>> 57f07077
 
         // If the testnet crashed, we need to generate a chain that would be
         // longer that the previous chain.
         let num_blocks_required = time_since_genesis / block_time.as_secs();
         let num_blocks_for_miner = 150 + num_blocks_required;
         let num_blocks_for_faucet = 150;
-<<<<<<< HEAD
 
         // Generate blocks for the neon faucet
         let faucet_address = config.neon.faucet_address.clone();
         generate_blocks(num_blocks_for_faucet, faucet_address, &config).await;
 
-=======
-
-        // Generate blocks for the neon faucet
-        let faucet_address = config.neon.faucet_address.clone();
-        generate_blocks(num_blocks_for_faucet, faucet_address, &config).await;
-
->>>>>>> 57f07077
         // Generate blocks for the neon miner
         let miner_address = config.neon.miner_address.clone();
         generate_blocks(num_blocks_for_miner, miner_address, &config).await;
